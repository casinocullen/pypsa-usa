--- conflicted
+++ resolved
@@ -111,17 +111,7 @@
             **config["scenario"],
             figure=FIGURES_SINGLE
         ),
-<<<<<<< HEAD
-        expand(
-            "results/{interconnect}/figures/cluster_{clusters}/l{ll}_{opts}_{sector}_{figure}.html",
-            **config["scenario"],
-            figure=FIGURES_SINGLE_HTML
-        ),
-        sector_figures,
-        "repo_data/dag.jpg",
-=======
         #"repo_data/dag.jpg",
->>>>>>> 5f24aa99
 
 # Create DAG with- 
 # snakemake --dag -F | sed -n "/digraph/,\$p" | dot -Tpng -o repo_data/dag.jpg
