from snakemake.utils import min_version
min_version("6.0")

from shutil import copyfile, move, rmtree
from snakemake.remote.HTTP import RemoteProvider as HTTPRemoteProvider

HTTP = HTTPRemoteProvider()

# -------------------------- Imports and Parameters -------------------------- #

from os.path import normpath

FIGURES_SINGLE = [
    "capacity_map",
    "capacity_bar",
    "operation_map",
    "operation_bar",
    "operation_area",
    "cost_bar",
]

# --------------------------- Workflow constraints --------------------------- #

localrules:
    dag,
    # report,
    clean,

wildcard_constraints:
    interconnect="usa|texas|western|eastern",
    simpl="[a-zA-Z0-9]*|all",
    clusters="[0-9]+m?|all",
    ll="(v|c)([0-9\.]+|opt|all)|all",
    opts="[-+a-zA-Z0-9\.]*",


# -------------------------- Config and Subworkflows ------------------------- #

# Merge subworkflow configs and main config
configfile: "config/config.yaml"
configfile: "config/config.cluster.yaml"

ATLITE_NPROCESSES = config["atlite"].get("nprocesses", 4)

run = config.get("run", {})
RDIR = run["name"] + "/" if run.get("name") else ""
CDIR = RDIR if not run.get("shared_cutouts") else ""

LOGS = "logs/" + RDIR
BENCHMARKS = "benchmarks/" + RDIR
DATA = "data/" + RDIR
RESOURCES = "resources/" + RDIR if not run.get("shared_resources") else "resources/"
RESULTS = "results/" + RDIR

# ----------------------------------- Rules ---------------------------------- #


rule all:
    input:
        expand(
            "results/{interconnect}/figures/elec_s_{clusters}_ec_l{ll}_{opts}_{figure}.pdf",
            **config["scenarios"]["all"],
            figure=FIGURES_SINGLE
        ),
        "repo_data/dag.png",

# rule test:
#     input:
#         expand(
#             "results/{interconnect}/figures/elec_s_{clusters}_ec_l{ll}_{opts}_{figure}.pdf",
#             **config["scenarios"]["test"],
#             figure=FIGURES_SINGLE
#         ),


################# ----------- Rules to Retrieve Data ---------- #################

DATAFILES = [
    "bus.csv",
    "sub.csv",
    "bus2sub.csv",
    "branch.csv",
    "dcline.csv",
    "demand.csv",
    "plant.csv",
    "solar.csv",
    "wind.csv",
    "hydro.csv",
    "zone.csv",
]

rule retrieve_breakthrough_network_data:
    output:
        expand( DATA + "breakthrough_network/base_grid/{file}", file=DATAFILES),
    log:
        "logs/retrieve_breakthrough_network_data.log",
    script:
        "scripts/retrieve_data_from_zenodo.py"

rule retrieve_WECC_forecast_data:
    output:
        ads_2032 = directory(RESOURCES + "WECC_ADS/downloads/2032/Public Data/Hourly Profiles in CSV format"),
        ads_2030 = directory(RESOURCES + "WECC_ADS/downloads/2030/WECC 2030 ADS PCM 2020-12-16 (V1.5) Public Data/CSV Shape Files"),
    log:
        "logs/retrieve_WECC_forecast_data.log",
    script:
        "scripts/retrieve_forecast_data.py"        

DATAFILES_DMD = [
    "EIA_DMD_2015.csv",
    "EIA_DMD_2016.csv",
    "EIA_DMD_2017.csv",
    "EIA_DMD_2018.csv",
    "EIA_DMD_2019.csv",
    "EIA_DMD_2020.csv",
    "EIA_DMD_2021.csv",
    "EIA_DMD_2022.csv",
    "EIA_DMD_2023.csv",
    ]

rule retrieve_eia_data:
    output:
        expand(RESOURCES + "eia/{file}", file=DATAFILES_DMD),
    log:
        "logs/retrieve_historical_load_data.log",
    script:
        "scripts/retrieve_historical_load_data.py"


rule retrieve_ship_raster:
    input:
        HTTP.remote(
            "https://zenodo.org/record/6953563/files/shipdensity_global.zip",
            keep_local=True,
            static=True,
        ),
    output:
        DATA +"shipdensity_global.zip",
    log:
        LOGS + "retrieve_ship_raster.log",
    resources:
        mem_mb=5000,
    retries: 2
    run:
        move(input[0], output[0])

if config["enable"].get("retrieve_databundle", True):
    datafiles = [
    "eez/eez_v11.gpkg",
    "gebco/GEBCO_2021_TID.nc",
    "copernicus/PROBAV_LC100_global_v3.0.1_2019-nrt_Discrete-Classification-map_EPSG-4326.tif",
    ]

    rule retrieve_pypsa_earth_databundle:
        output:
            expand(DATA + "pypsa_earth/{file}", file=datafiles),
        log:
            LOGS + "retrieve_databundle.log",
        resources:
            mem_mb=1000,
        retries: 2
        script:
            "scripts/retrieve_pypsa_earth_databundle.py"

rule retrieve_natura_data:
    output:
        "data/natura.tiff",
    log:
        "logs/retrieve_natura_data.log",
    script:
        "scripts/retrieve_natura_data.py"


if config["enable"].get("retrieve_cutout", True):

    rule retrieve_cutout:
        input:
            HTTP.remote(
                "zenodo.org/record/8136996/files/cutout_western_{cutout}.nc"
                ,static=True),
        output:
            "cutouts/" + CDIR + "cutout_{interconnect}_{cutout}.nc",
        log:
            "logs/" + CDIR + "retrieve_cutout_{interconnect}_{cutout}.log",
        resources:
            mem_mb=5000,
        retries: 2
        run:
            move(input[0], output[0])
####"https://zenodo.org/record/8136996/files/cutout_western_ERA5_2019.nc",


################# ----------- Rules to Build Network ---------- #################

rule build_shapes:
    params:
        source_states_shapes="admin_1_states_provinces",
        source_offshore_shapes=config["offshore_shape"],
        buffer_distance=200000,
        balancing_areas=config["balancing_areas"],
    input:
        zone= DATA + "breakthrough_network/base_grid/zone.csv",
    output:
<<<<<<< HEAD
        country_shapes="resources/{interconnect}/country_shapes.geojson",
        onshore_shapes="resources/{interconnect}/onshore_shapes.geojson",
        offshore_shapes="resources/{interconnect}/offshore_shapes.geojson",
=======
        country_shapes=RESOURCES + "{interconnect}/country_shapes.geojson",
        onshore_shapes=RESOURCES + "{interconnect}/onshore_shapes.geojson",
        offshore_shapes=RESOURCES + "{interconnect}/offshore_shapes.geojson",
>>>>>>> c52f0245
    log:
        "logs/build_shapes_{interconnect}.log",
    threads: 1
    resources:
        mem_mb=1000,
    script:
        "scripts/build_shapes.py"

rule build_base_network:
    input:
<<<<<<< HEAD
        buses="data/base_grid/bus.csv",
        lines="data/base_grid/branch.csv",
        links="data/base_grid/dcline.csv",
        bus2sub="data/base_grid/bus2sub.csv",
        sub="data/base_grid/sub.csv",
        onshore_shapes="resources/{interconnect}/onshore_shapes.geojson",
        offshore_shapes="resources/{interconnect}/offshore_shapes.geojson",
=======
        buses=DATA + "breakthrough_network/base_grid/bus.csv",
        lines=DATA + "breakthrough_network/base_grid/branch.csv",
        links=DATA + "breakthrough_network/base_grid/dcline.csv",
        bus2sub=DATA + "breakthrough_network/base_grid/bus2sub.csv",
        sub=DATA + "breakthrough_network/base_grid/sub.csv",
        onshore_shapes=RESOURCES + "{interconnect}/onshore_shapes.geojson",
        offshore_shapes=RESOURCES + "{interconnect}/offshore_shapes.geojson",
>>>>>>> c52f0245
    output:
        bus2sub=DATA + "breakthrough_network/base_grid/{interconnect}/bus2sub.csv",
        sub=DATA + "breakthrough_network/base_grid/{interconnect}/sub.csv",
        network=RESOURCES + "{interconnect}/elec_base_network.nc",
    log:
        "logs/create_network/{interconnect}.log",
    threads: 4
    resources:
        mem=500,
    script:
        "scripts/build_base_network.py"

# TODO: #13 move build_bus_regions higher in the workflow to use base_network
rule build_bus_regions:
    params:
        balancing_areas=config["balancing_areas"],
    input:
        country_shapes= RESOURCES + "{interconnect}/country_shapes.geojson",
        ba_region_shapes=RESOURCES + "{interconnect}/onshore_shapes.geojson",
        offshore_shapes=RESOURCES + "{interconnect}/offshore_shapes.geojson",
        base_network=RESOURCES + "{interconnect}/elec_base_network.nc",
        bus2sub="data/breakthrough_network/base_grid/{interconnect}/bus2sub.csv",
        sub="data/breakthrough_network/base_grid/{interconnect}/sub.csv",
    output:
        regions_onshore=RESOURCES + "{interconnect}/regions_onshore.geojson",
        regions_offshore=RESOURCES + "{interconnect}/regions_offshore.geojson",
        # network=RESOURCES + "{interconnect}/elec_base_network_m.nc",
    log:
        "logs/{interconnect}/build_bus_regions_s.log",
    threads: 1
    resources:
        mem_mb=1000,
    script:
        "scripts/build_bus_regions.py"

rule build_load_data:
    input:
        network=RESOURCES + "{interconnect}/elec_base_network.nc",
        demand_breakthrough_2016=DATA + "breakthrough_network/base_grid/demand.csv",
        ads_2032 = RESOURCES + "WECC_ADS/downloads/2032/Public Data/Hourly Profiles in CSV format",
        ads_2030 = RESOURCES + "WECC_ADS/downloads/2030/WECC 2030 ADS PCM 2020-12-16 (V1.5) Public Data/CSV Shape Files",
        eia = expand(RESOURCES + "eia/{file}", file=DATAFILES_DMD),
        tech_costs="repo_data/pypsa_eur_costs.csv",
    output:
        network=RESOURCES + "{interconnect}/elec_base_network_l.nc",
    log:
        "logs/build_load_data/{interconnect}.log",
    script:
        "scripts/build_load_data.py"

        
if config["enable"].get("build_cutout", False):
    rule build_cutout:
        input:
            onshore_shapes=RESOURCES + "{interconnect}/country_shapes.geojson",
            offshore_shapes=RESOURCES + "{interconnect}/offshore_shapes.geojson",
        output:
            cutout= expand("cutouts/" + CDIR + "cutout_western_{cutouts}.nc", **config["atlite"]),
        script:
            "scripts/build_cutout_earth.py"


rule build_ship_raster:
    input:
        ship_density=DATA + "shipdensity_global.zip",
        cutouts=expand(
            "cutouts/" + CDIR + "cutout_western_{cutout}.nc",
            cutout=[
                config["renewable"][carrier]["cutout"]
                for carrier in config["electricity"]["renewable_carriers"]
            ],
        ),
    output:
        RESOURCES + "{interconnect}/shipdensity_raster.tif",
    log:
        LOGS + "{interconnect}/build_ship_raster.log",
    resources:
        mem_mb=5000,
    benchmark:
        BENCHMARKS + "{interconnect}/build_ship_raster"
    script:
        "subworkflows/pypsa-eur/scripts/build_ship_raster.py"


rule build_renewable_profiles:
    params:
        renewable=config["renewable"],
    input:
        base_network=RESOURCES + "{interconnect}/elec_base_network_l.nc",
        corine=ancient("data/pypsa_earth/copernicus/PROBAV_LC100_global_v3.0.1_2019-nrt_Discrete-Classification-map_EPSG-4326.tif"),
        natura=lambda w: (
            DATA + "natura.tiff"
            if config["renewable"][w.technology]["natura"]
            else []
        ),
        gebco=ancient(
            lambda w: (
                DATA + "pypsa_earth/gebco/GEBCO_2021_TID.nc"
                if config["renewable"][w.technology].get("max_depth")
                else []
            )
        ),
        ship_density=lambda w: (
            RESOURCES + "{interconnect}/shipdensity_raster.tif"
            if "ship_threshold" in config["renewable"][w.technology].keys()
            else []
        ),
        country_shapes=RESOURCES + "{interconnect}/country_shapes.geojson", 
        offshore_shapes=RESOURCES + "{interconnect}/offshore_shapes.geojson",
        regions=lambda w: (
            RESOURCES + "{interconnect}/regions_onshore.geojson"
            if w.technology in ("wind", "solar")
            else RESOURCES + "{interconnect}/regions_offshore.geojson"
        ),
        cutout=lambda w: "cutouts/"
        + CDIR + "cutout_{interconnect}_"
        + config["renewable"][w.technology]["cutout"]
        + ".nc",
    output:
        profile=RESOURCES + "{interconnect}/profile_{technology}.nc",
    log:
        LOGS + "{interconnect}/build_renewable_profile_{technology}.log",
    benchmark:
        BENCHMARKS + "{interconnect}/build_renewable_profiles_{technology}"
    threads: ATLITE_NPROCESSES
    resources:
        mem_mb=ATLITE_NPROCESSES * 5000,
    wildcard_constraints:
        technology="(?!hydro).*",  # Any technology other than hydro
    script:
        "subworkflows/pypsa-eur/scripts/build_renewable_profiles.py"

# TODO: Combine add_electricity with build_powerplants 
rule add_electricity:
    params:
        length_factor=config["lines"]["length_factor"],
        scaling_factor=config["load"]["scaling_factor"],
        countries=config["countries"],
        renewable=config["renewable"],
        electricity=config["electricity"],
        conventional=config.get("conventional", {}),
        costs=config["costs"],
    input:
<<<<<<< HEAD
        country_shapes="resources/{interconnect}/country_shapes.geojson",
        ba_region_shapes="resources/{interconnect}/onshore_shapes.geojson",
        offshore_shapes="resources/{interconnect}/offshore_shapes.geojson",
        base_network="resources/{interconnect}/elec_s.nc",
=======
        **{
            f"profile_{tech}": RESOURCES + "{interconnect}" + f"/profile_{tech}.nc"
            for tech in config["electricity"]["renewable_carriers"]
            if tech != "hydro" #ignore hydro becuase we will use other method for attaching hydro
        },
        **{
            f"conventional_{carrier}_{attr}": fn
            for carrier, d in config.get("conventional", {None: {}}).items()
            for attr, fn in d.items()
            if str(fn).startswith("data/")
        },
        base_network=RESOURCES + "{interconnect}/elec_base_network_l.nc",
        tech_costs="repo_data/pypsa_eur_costs.csv",
        regions=RESOURCES + "{interconnect}/regions_onshore.geojson",
        plants="data/breakthrough_network/base_grid/plant.csv",
        hydro="data/breakthrough_network/base_grid/hydro.csv",
        wind="data/breakthrough_network/base_grid/wind.csv",
        solar="data/breakthrough_network/base_grid/solar.csv",
        bus2sub="data/breakthrough_network/base_grid/{interconnect}/bus2sub.csv",
>>>>>>> c52f0245
    output:
        RESOURCES + "{interconnect}/elec_base_network_l_pp.nc",
    log:
        LOGS + "{interconnect}_add_electricity.log",
    benchmark:
        BENCHMARKS + "{interconnect}_add_electricity"
    threads: 1
    resources:
        mem_mb=5000,
    script:
        "scripts/add_electricity.py"

################# ----------- Rules to Aggregate & Simplify Network ---------- #################
rule simplify_network:
    input:
        bus2sub="data/breakthrough_network/base_grid/{interconnect}/bus2sub.csv",
        sub="data/breakthrough_network/base_grid/{interconnect}/sub.csv",
        network= RESOURCES + "{interconnect}/elec_base_network_l_pp.nc",
    output:
        network=RESOURCES + "{interconnect}/elec_s.nc",
    log:
        "logs/simplify_network/{interconnect}/elec_s.log",
    threads: 4
    resources:
        mem=500,
    script:
        "scripts/simplify_network.py"


rule cluster_network:
    input:
        network=RESOURCES + "{interconnect}/elec_s.nc",
        regions_onshore=RESOURCES + "{interconnect}/regions_onshore.geojson",
        regions_offshore=RESOURCES + "{interconnect}/regions_offshore.geojson",
        busmap="data/breakthrough_network/base_grid/{interconnect}/bus2sub.csv",
        custom_busmap=(
            "data/{interconnect}/custom_busmap_{clusters}.csv"
            if config["enable"].get("custom_busmap", False)
            else []
        ),
        tech_costs="repo_data/pypsa_eur_costs.csv",
    output:
        network=RESOURCES + "{interconnect}/elec_s_{clusters}.nc",
        regions_onshore=RESOURCES + "{interconnect}/regions_onshore_s_{clusters}.geojson",
        regions_offshore=RESOURCES + "{interconnect}/regions_offshore_s_{clusters}.geojson",
        busmap=RESOURCES + "{interconnect}/busmap_s_{clusters}.csv",
        linemap=RESOURCES + "{interconnect}/linemap_s_{clusters}.csv",
    log:
        "logs/cluster_network/{interconnect}/elec_s_{clusters}.log",
    benchmark:
        "benchmarks/cluster_network/{interconnect}/elec_s_{clusters}"
    threads: 1
    resources:
        mem_mb=6000,
    script:
        "scripts/cluster_network_eur.py"


################# ----------- Rules to Optimize/Solve Network ---------- #################


rule add_extra_components:
    input:
        network=RESOURCES + "{interconnect}/elec_s_{clusters}.nc",
        tech_costs="repo_data/pypsa_eur_costs.csv",
    output:
        RESOURCES + "{interconnect}/elec_s_{clusters}_ec.nc",
    log:
        "logs/add_extra_components/{interconnect}/elec_s_{clusters}_ec.log",
    threads: 4
    resources:
        mem=500,
    script:
        "scripts/add_extra_components.py"

rule prepare_network:
    input:
        network=RESOURCES + "{interconnect}/elec_s_{clusters}_ec.nc",
        tech_costs="repo_data/pypsa_eur_costs.csv",
    output:
        RESOURCES + "{interconnect}/elec_s_{clusters}_ec_l{ll}_{opts}.nc",
    log:
        solver="logs/prepare_network/{interconnect}/elec_s_{clusters}_ec_l{ll}_{opts}.log",
    threads: 4
    resources:
        mem=5000,
    log:
        "logs/prepare_network",
    script:
        "scripts/prepare_network.py"

def memory(w):
    factor = 3.0
    for o in w.opts.split("-"):
        m = re.match(r"^(\d+)h$", o, re.IGNORECASE)
        if m is not None:
            factor /= int(m.group(1))
            break
    for o in w.opts.split("-"):
        m = re.match(r"^(\d+)seg$", o, re.IGNORECASE)
        if m is not None:
            factor *= int(m.group(1)) / 8760
            break
    if w.clusters.endswith("m"):
        return int(factor * (18000 + 180 * int(w.clusters[:-1])))
    elif w.clusters == "all":
        return int(factor * (18000 + 180 * 4000))
    else:
        return int(factor * (10000 + 195 * int(w.clusters)))


rule solve_network:
    input:
        RESOURCES + "{interconnect}/elec_s_{clusters}_ec_l{ll}_{opts}.nc",
    output:
        "results/{interconnect}/networks/elec_s_{clusters}_ec_l{ll}_{opts}.nc",
    log:
        solver=normpath(
            "logs/solve_network/{interconnect}/elec_s_{clusters}_ec_l{ll}_{opts}_solver.log"
        ),
        python="logs/solve_network/{interconnect}/elec_s_{clusters}_ec_l{ll}_{opts}_python.log",
        memory="logs/solve_network/{interconnect}/elec_s_{clusters}_ec_l{ll}_{opts}_memory.log",
    benchmark:
        "benchmarks/solve_network/{interconnect}/elec_s_{clusters}_ec_l{ll}_{opts}"
    threads: 8
    resources:
        mem_mb=memory,
    script:
        "scripts/solve_network.py"


rule plot_figures_single:
    input:
        network="results/{interconnect}/networks/elec_s_{clusters}_ec_l{ll}_{opts}.nc",
        regions_onshore=RESOURCES + "{interconnect}/regions_onshore_s_{clusters}.geojson",
        regions_offshore=RESOURCES + "{interconnect}/regions_offshore_s_{clusters}.geojson",
    output:
        **{
            fig: "results/{interconnect}/figures/elec_s_{clusters}_ec_l{ll}_{opts}_%s.pdf"
            % fig
            for fig in FIGURES_SINGLE
        },
    notebook:
        "notebooks/plot-results.py.ipynb"

rule sync:
    params:
        cluster=config["cluster"],
    shell:
        """
        rsync -uvarh --no-g --ignore-missing-args --files-from=.sync-send . {params.cluster}
        rsync -uvarh --no-g --ignore-missing-args --files-from=.sync-receive {params.cluster} .
        """

rule report:
    message:
        "Compile report."
    input:
        tex="report/report.tex",
        bib="report/references.bib",
    output:
        "report/report.pdf",
    shell:
        """
        pdflatex {input.tex}
        bibtex {input.bib})
        pdflatex {input.tex}
        pdflatex {input.tex}
        """

# Create DAG with- 
# snakemake --dag -F | sed -n "/digraph/,\$p" | dot -Tpng -o repo_data/dag.png
# snakemake --rulegraph all | sed -n "/digraph/,\$p" | dot -Tpng -o repo_data/dag.png
rule dag:
    message:
        "Creating DAG of workflow."
    output:
        dot="repo_data/dag.dot",
        pdf="repo_data/dag.pdf",
        png="repo_data/dag.png",
    shell:
        """
        snakemake --rulegraph all | sed -n "/digraph/,\$p" > {output.dot}
        dot -Tpdf -o {output.pdf} {output.dot}
        dot -Tpng -o {output.png} {output.dot}
        """

rule clean:
    message:
        "Remove all build results but keep downloaded data."
    run:
        import shutil

        shutil.rmtree("resources", ignore_errors=True)
        shutil.rmtree("results", ignore_errors=True)
        print("Data downloaded to data/ has not been cleaned.")<|MERGE_RESOLUTION|>--- conflicted
+++ resolved
@@ -201,15 +201,9 @@
     input:
         zone= DATA + "breakthrough_network/base_grid/zone.csv",
     output:
-<<<<<<< HEAD
-        country_shapes="resources/{interconnect}/country_shapes.geojson",
-        onshore_shapes="resources/{interconnect}/onshore_shapes.geojson",
-        offshore_shapes="resources/{interconnect}/offshore_shapes.geojson",
-=======
         country_shapes=RESOURCES + "{interconnect}/country_shapes.geojson",
         onshore_shapes=RESOURCES + "{interconnect}/onshore_shapes.geojson",
         offshore_shapes=RESOURCES + "{interconnect}/offshore_shapes.geojson",
->>>>>>> c52f0245
     log:
         "logs/build_shapes_{interconnect}.log",
     threads: 1
@@ -220,15 +214,6 @@
 
 rule build_base_network:
     input:
-<<<<<<< HEAD
-        buses="data/base_grid/bus.csv",
-        lines="data/base_grid/branch.csv",
-        links="data/base_grid/dcline.csv",
-        bus2sub="data/base_grid/bus2sub.csv",
-        sub="data/base_grid/sub.csv",
-        onshore_shapes="resources/{interconnect}/onshore_shapes.geojson",
-        offshore_shapes="resources/{interconnect}/offshore_shapes.geojson",
-=======
         buses=DATA + "breakthrough_network/base_grid/bus.csv",
         lines=DATA + "breakthrough_network/base_grid/branch.csv",
         links=DATA + "breakthrough_network/base_grid/dcline.csv",
@@ -236,7 +221,6 @@
         sub=DATA + "breakthrough_network/base_grid/sub.csv",
         onshore_shapes=RESOURCES + "{interconnect}/onshore_shapes.geojson",
         offshore_shapes=RESOURCES + "{interconnect}/offshore_shapes.geojson",
->>>>>>> c52f0245
     output:
         bus2sub=DATA + "breakthrough_network/base_grid/{interconnect}/bus2sub.csv",
         sub=DATA + "breakthrough_network/base_grid/{interconnect}/sub.csv",
@@ -380,12 +364,6 @@
         conventional=config.get("conventional", {}),
         costs=config["costs"],
     input:
-<<<<<<< HEAD
-        country_shapes="resources/{interconnect}/country_shapes.geojson",
-        ba_region_shapes="resources/{interconnect}/onshore_shapes.geojson",
-        offshore_shapes="resources/{interconnect}/offshore_shapes.geojson",
-        base_network="resources/{interconnect}/elec_s.nc",
-=======
         **{
             f"profile_{tech}": RESOURCES + "{interconnect}" + f"/profile_{tech}.nc"
             for tech in config["electricity"]["renewable_carriers"]
@@ -405,7 +383,6 @@
         wind="data/breakthrough_network/base_grid/wind.csv",
         solar="data/breakthrough_network/base_grid/solar.csv",
         bus2sub="data/breakthrough_network/base_grid/{interconnect}/bus2sub.csv",
->>>>>>> c52f0245
     output:
         RESOURCES + "{interconnect}/elec_base_network_l_pp.nc",
     log:
