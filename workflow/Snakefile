--- conflicted
+++ resolved
@@ -48,23 +48,12 @@
     clusters="[0-9]+m?|all",
     ll="(v|c)([0-9\.]+|opt|all)|all",
     opts="[-+a-zA-Z0-9\.]*",
-<<<<<<< HEAD
-    scope="[-+a-zA-Z0-9\.]*",
-=======
-    scope="urban|rural|total",
-    sector="([EG]-)*[EG]" 
->>>>>>> acedca90
 
 
 # -------------------------- Config and Subworkflows ------------------------- #
 
 # Merge subworkflow configs and main config
-<<<<<<< HEAD
-configfile: "config/config.default_r.yaml"
-=======
-configfile: "config/tests/config.test_simple.yaml"
-# configfile: "config/config.default.yaml"
->>>>>>> acedca90
+configfile: "config/config.default.yaml"
 configfile: "config/config.cluster.yaml"
 configfile: "config/config.osw.yaml"
 configfile: "config/config.plotting.yaml"
@@ -75,23 +64,10 @@
 RDIR = run["name"] + "/" if run.get("name") else ""
 CDIR = RDIR if not run.get("shared_cutouts") else ""
 
-<<<<<<< HEAD
-# LOGS = "logs/" + RDIR
-# BENCHMARKS = "benchmarks/" + RDIR
-# DATA = "data/" + RDIR
-# RESOURCES = "resources/" + RDIR if not run.get("shared_resources") else "resources/"
-# RESULTS = "results/" + RDIR
-
-LOGS = "logs/"
-BENCHMARKS = "benchmarks/" 
-DATA = "data/"
-RESOURCES = "resources/" + RDIR if not run.get("shared_resources") else "resources/" + RDIR
-=======
 LOGS = "logs/" + RDIR
 BENCHMARKS = "benchmarks/" + RDIR
 DATA = "data/"
 RESOURCES = "resources/" + RDIR if not run.get("shared_resources") else "resources/"
->>>>>>> acedca90
 RESULTS = "results/" + RDIR
 
 DATAFILES_DMD = [
@@ -123,15 +99,12 @@
 rule all:
     input:
         expand(
-<<<<<<< HEAD
-            RESULTS + "{interconnect}/figures/cluster_{clusters}/l{ll}_{opts}_{figure}.pdf",
-=======
             RESULTS +
             "{interconnect}/figures/cluster_{clusters}/l{ll}_{opts}_{sector}_{figure}.pdf",
->>>>>>> acedca90
             **config["scenario"],
             figure=FIGURES_SINGLE
         ),
+        #"repo_data/dag.jpg",
         #"repo_data/dag.jpg",
 
 # Create DAG with- 
