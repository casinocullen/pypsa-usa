--- conflicted
+++ resolved
@@ -59,7 +59,6 @@
     }
 
 
-<<<<<<< HEAD
 rule retrieve_nrel_efs_data:
     wildcard_constraints:
         efs_case="Reference|Medium|High",
@@ -74,19 +73,6 @@
         "../envs/environment.yaml"
     script:
         "../scripts/retrieve_databundles.py"
-=======
-# rule retrieve_nrel_efs_data:
-#     params:
-#         define_nrel_databundles(),
-#     output:
-#         DATA + "nrel_efs/EFSLoadProfile_Reference_Moderate.csv",
-#     log:
-#         "logs/retrieve/retrieve_databundles.log",
-#     conda:
-#         "../envs/environment.yaml"
-#     script:
-#         "../scripts/retrieve_databundles.py"
->>>>>>> 2bd83878
 
 
 sector_datafiles = [
@@ -105,18 +91,18 @@
 ]
 
 
-# rule retrieve_sector_databundle:
-#     params:
-#         define_sector_databundles(),
-#     output:
-#         expand(DATA + "{file}", file=sector_datafiles),
-#     log:
-#         LOGS + "retrieve_sector_databundle.log",
-#     # retries: 2
-#     conda:
-#         "../envs/environment.yaml"
-#     script:
-#         "../scripts/retrieve_databundles.py"
+rule retrieve_sector_databundle:
+    params:
+        define_sector_databundles(),
+    output:
+        expand(DATA + "{file}", file=sector_datafiles),
+    log:
+        LOGS + "retrieve_sector_databundle.log",
+    retries: 2
+    conda:
+        "../envs/environment.yaml"
+    script:
+        "../scripts/retrieve_databundles.py"
 
 
 DATAFILES_GE = [
@@ -211,7 +197,6 @@
     run:
         move(input[0], output[0])
 
-<<<<<<< HEAD
 
 if not config["enable"].get("build_cutout", False):
 
@@ -221,14 +206,6 @@
                 "zenodo.org/records/10067222/files/{interconnect}_{cutout}.nc",
                 static=True,
             ),
-=======
-if config["enable"].get("download_cutout", False):
-    rule retrieve_cutout:
-        input:
-            HTTP.remote(
-                'zenodo.org/records/10067222/files/{interconnect}_{cutout}.nc'
-                ,static=True),
->>>>>>> 2bd83878
         output:
             "cutouts/" + CDIR + "{interconnect}_{cutout}.nc",
         log:
