################# ----------- Rules to Build Network ---------- #################


rule build_shapes:
    params:
        source_offshore_shapes=config["offshore_shape"],
        offwind_params=config["renewable"]["offwind"],
    input:
        zone=DATA + "breakthrough_network/base_grid/zone.csv",
        nerc_shapes="repo_data/NERC_Regions/NERC_Regions_Subregions.shp",
        reeds_shapes="repo_data/Reeds_Shapes/rb_and_ba_areas.shp",
        onshore_shapes="repo_data/BA_shapes_new/Modified_BE_BA_Shapes.shp",
        offshore_shapes_ca_osw="repo_data/BOEM_CA_OSW_GIS/CA_OSW_BOEM_CallAreas.shp",
        offshore_shapes_eez=DATA + "eez/conus_eez.shp",
        county_shapes=DATA + "counties/cb_2020_us_county_500k.shp",
    output:
        country_shapes=RESOURCES + "{interconnect}/country_shapes.geojson",
        onshore_shapes=RESOURCES + "{interconnect}/onshore_shapes.geojson",
        offshore_shapes=RESOURCES + "{interconnect}/offshore_shapes.geojson",
        state_shapes=RESOURCES + "{interconnect}/state_boundaries.geojson",
        reeds_shapes=RESOURCES + "{interconnect}/reeds_shapes.geojson",
        county_shapes=RESOURCES + "{interconnect}/county_shapes.geojson",
    log:
        "logs/build_shapes/{interconnect}.log",
    threads: 1
    resources:
        mem_mb=2000,
    script:
        "../scripts/build_shapes.py"


rule build_base_network:
    params:
        build_offshore_network=config["offshore_network"],
        links=config["links"],
    input:
        buses=DATA + "breakthrough_network/base_grid/bus.csv",
        lines=DATA + "breakthrough_network/base_grid/branch.csv",
        links=DATA + "breakthrough_network/base_grid/dcline.csv",
        bus2sub=DATA + "breakthrough_network/base_grid/bus2sub.csv",
        sub=DATA + "breakthrough_network/base_grid/sub.csv",
        onshore_shapes=RESOURCES + "{interconnect}/onshore_shapes.geojson",
        offshore_shapes=RESOURCES + "{interconnect}/offshore_shapes.geojson",
        state_shapes=RESOURCES + "{interconnect}/state_boundaries.geojson",
        reeds_shapes=RESOURCES + "{interconnect}/reeds_shapes.geojson",
        reeds_memberships="repo_data/ReEDS_Constraints/membership.csv",
        county_shapes=RESOURCES + "{interconnect}/county_shapes.geojson",
    output:
        bus2sub=DATA + "breakthrough_network/base_grid/{interconnect}/bus2sub.csv",
        sub=DATA + "breakthrough_network/base_grid/{interconnect}/sub.csv",
        bus_gis=RESOURCES + "{interconnect}/bus_gis.csv",
        lines_gis=RESOURCES + "{interconnect}/lines_gis.csv",
        network=RESOURCES + "{interconnect}/elec_base_network.nc",
    log:
        "logs/create_network/{interconnect}.log",
    threads: 1
    resources:
        mem_mb=1000,
    script:
        "../scripts/build_base_network.py"


rule build_bus_regions:
    params:
        aggregation_zone=config["clustering"]["cluster_network"]["aggregation_zones"],
    input:
        country_shapes=RESOURCES + "{interconnect}/country_shapes.geojson",
        state_shapes=RESOURCES + "{interconnect}/state_boundaries.geojson",
        ba_region_shapes=RESOURCES + "{interconnect}/onshore_shapes.geojson",
        reeds_shapes=RESOURCES + "{interconnect}/reeds_shapes.geojson",
        offshore_shapes=RESOURCES + "{interconnect}/offshore_shapes.geojson",
        base_network=RESOURCES + "{interconnect}/elec_base_network.nc",
        bus2sub=DATA + "breakthrough_network/base_grid/{interconnect}/bus2sub.csv",
        sub=DATA + "breakthrough_network/base_grid/{interconnect}/sub.csv",
    output:
        regions_onshore=RESOURCES + "{interconnect}/regions_onshore.geojson",
        regions_offshore=RESOURCES + "{interconnect}/regions_offshore.geojson",
    log:
        "logs/build_bus_regions/{interconnect}.log",
    threads: 1
    resources:
        mem_mb=1000,
    script:
        "../scripts/build_bus_regions.py"


rule build_cost_data:
    input:
        nrel_atb=DATA + "costs/nrel_atb.parquet",
        pypsa_technology_data=RESOURCES + "costs/{year}/pypsa_eur.csv",
    output:
        tech_costs=RESOURCES + "costs_{year}.csv",
    log:
        LOGS + "costs_{year}.log",
    threads: 1
    resources:
        mem_mb=1000,
    script:
        "../scripts/build_cost_data.py"


ATLITE_NPROCESSES = config["atlite"].get("nprocesses", 4)

if config["enable"].get("build_cutout", False):

    rule build_cutout:
        params:
            snapshots=config["snapshots"],
            cutouts=config["atlite"]["cutouts"],
            interconnects=config["atlite"]["interconnects"],
        input:
            regions_onshore=RESOURCES + "{interconnect}/country_shapes.geojson",
            regions_offshore=RESOURCES + "{interconnect}/offshore_shapes.geojson",
        output:
            protected("cutouts/" + CDIR + "{interconnect}_{cutout}.nc"),
        log:
            "logs/" + CDIR + "build_cutout/{interconnect}_{cutout}.log",
        benchmark:
            "benchmarks/" + CDIR + "build_cutout_{interconnect}_{cutout}"
        threads: ATLITE_NPROCESSES
        resources:
            mem_mb=ATLITE_NPROCESSES * 1000,
        conda:
            "envs/environment.yaml"
        script:
            "../scripts/build_cutout.py"


rule build_hydro_profiles:
    params:
        hydro=config["renewable"]["hydro"],
        countries=config["countries"],
    input:
        ba_region_shapes=RESOURCES + "{interconnect}/onshore_shapes.geojson",
        # eia_hydro_generation=DATA + "eia_hydro_annual_generation.csv",
        cutout=f"cutouts/"
        + CDIR
        + "{interconnect}_"
        + config["renewable"]["hydro"]["cutout"]
        + ".nc",
    output:
        RESOURCES + "{interconnect}/profile_hydro.nc",
    log:
        LOGS + "{interconnect}/build_hydro_profile.log",
    resources:
        mem_mb=5000,
    conda:
        "envs/environment.yaml"
    script:
        "../scripts/build_hydro_profile.py"


rule build_renewable_profiles:
    params:
        renewable=config["renewable"],
        snapshots=config["snapshots"],
    input:
        base_network=RESOURCES + "{interconnect}/elec_base_network.nc",
        corine=ancient(
            DATA
            + "copernicus/PROBAV_LC100_global_v3.0.1_2019-nrt_Discrete-Classification-map_USA_EPSG-4326.tif"
        ),
        natura=lambda w: (
            DATA + "natura.tiff" if config["renewable"][w.technology]["natura"] else []
        ),
        gebco=ancient(
            lambda w: (
                DATA + "gebco/gebco_2023_n55.0_s10.0_w-126.0_e-65.0.tif"
                if config["renewable"][w.technology].get("max_depth")
                else []
            )
        ),
        ship_density=[],
        country_shapes=RESOURCES + "{interconnect}/country_shapes.geojson",
        offshore_shapes=RESOURCES + "{interconnect}/offshore_shapes.geojson",
        cec_onwind="repo_data/CEC_Wind_BaseScreen_epsg3310.tif",
        cec_solar="repo_data/CEC_Solar_BaseScreen_epsg3310.tif",
        boem_osw="repo_data/boem_osw_planning_areas.tif",
        regions=lambda w: (
            RESOURCES + "{interconnect}/regions_onshore.geojson"
            if w.technology in ("onwind", "solar")
            else RESOURCES + "{interconnect}/regions_offshore.geojson"
        ),
        cutout=lambda w: "cutouts/"
        + CDIR
        + "{interconnect}_"
        + config["renewable"][w.technology]["cutout"]
        + ".nc",
    output:
        profile=RESOURCES + "{interconnect}/profile_{technology}.nc",
    log:
        LOGS + "{interconnect}/build_renewable_profile_{technology}.log",
    benchmark:
        BENCHMARKS + "{interconnect}/build_renewable_profiles_{technology}"
    threads: ATLITE_NPROCESSES
    resources:
        mem_mb=ATLITE_NPROCESSES * 5000,
    wildcard_constraints:
        technology="(?!hydro).*",  # Any technology other than hydro
    script:
        "../scripts/build_renewable_profiles.py"


rule build_demand:
    params:
        planning_horizons=config["scenario"]["planning_horizons"],
        demand_params=config["electricity"]["demand"],
        snapshots=config["snapshots"],
        eia_api=config["api"]["eia"],
    input:
        base_network=RESOURCES + "{interconnect}/elec_base_network.nc",
        eia=expand(DATA + "GridEmissions/{file}", file=DATAFILES_GE),
        efs=DATA + "nrel_efs/EFSLoadProfile_Reference_Moderate.csv",
        uri_demand="repo_data/ercot_specific/uri_real_demand.csv"
    output:
        demand=RESOURCES + "{interconnect}/demand.csv",
    log:
        LOGS + "{interconnect}/build_demand.log",
    benchmark:
        BENCHMARKS + "{interconnect}/build_demand"
    threads: 2
    resources:
        mem_mb=interconnect_mem,
    script:
        "../scripts/build_demand.py"


def ba_gas_dynamic_fuel_price_files(wildcards):
    files = []
    if wildcards.interconnect in ("usa", "western"):
        files.append(DATA + "costs/caiso_ng_power_prices.csv")
    return files


rule build_fuel_prices:
    params:
        snapshots=config["snapshots"],
        api_eia=config["api"]["eia"],
    input:
        gas_balancing_area=ba_gas_dynamic_fuel_price_files,
    output:
        state_ng_fuel_prices=RESOURCES + "{interconnect}/state_ng_power_prices.csv",
        state_coal_fuel_prices=RESOURCES + "{interconnect}/state_coal_power_prices.csv",
        ba_ng_fuel_prices=RESOURCES + "{interconnect}/ba_ng_power_prices.csv",
    log:
        LOGS + "{interconnect}/build_fuel_prices.log",
    benchmark:
        BENCHMARKS + "{interconnect}/build_fuel_prices"
    threads: 1
    resources:
        mem_mb=800,
    script:
        "../scripts/build_fuel_prices.py"


def dynamic_fuel_price_files(wildcards):
    if config["conventional"]["dynamic_fuel_price"]:
        return {
            "state_ng_fuel_prices": RESOURCES
            + "{interconnect}/state_ng_power_prices.csv",
            "state_coal_fuel_prices": RESOURCES
            + "{interconnect}/state_coal_power_prices.csv",
            "ba_ng_fuel_prices": RESOURCES + "{interconnect}/ba_ng_power_prices.csv",
        }
    else:
        return {}


rule add_electricity:
    params:
        length_factor=config["lines"]["length_factor"],
        countries=config["countries"],
        renewable=config["renewable"],
        electricity=config["electricity"],
        conventional=config["conventional"],
        costs=config["costs"],
        planning_horizons=config["scenario"]["planning_horizons"],
        eia_api=config["api"]["eia"],
    input:
        unpack(dynamic_fuel_price_files),
        **{
            f"profile_{tech}": RESOURCES + "{interconnect}" + f"/profile_{tech}.nc"
            for tech in config["electricity"]["renewable_carriers"]
            if tech != "hydro"
        },
        **{
            f"conventional_{carrier}_{attr}": fn
            for carrier, d in config.get("conventional", {None: {}}).items()
            if carrier in config["electricity"]["conventional_carriers"]
            for attr, fn in d.items()
            if str(fn).startswith("data/")
        },
        **{
            f"gen_cost_mult_{Path(x).stem}": f"repo_data/locational_multipliers/{Path(x).name}"
            for x in Path("repo_data/locational_multipliers/").glob("*")
        },
        base_network=RESOURCES + "{interconnect}/elec_base_network.nc",
        tech_costs=RESOURCES + f"costs_{config['costs']['year']}.csv",
        regions=RESOURCES + "{interconnect}/regions_onshore.geojson",
<<<<<<< HEAD
        plants_eia="repo_data/plants/plants_merged.csv",
        plants_ads="repo_data/plants/ads_plants_locs.csv",
=======
        plants_eia="repo_data/eia_plants_wecc.csv",
        plants_tx=f"repo_data/ercot_specific/{config['capacity_from_reeds']}.csv",
        plants_ads="repo_data/ads_plants_locs.csv",
>>>>>>> 9a726208
        plants_breakthrough=DATA + "breakthrough_network/base_grid/plant.csv",
        hydro_breakthrough=DATA + "breakthrough_network/base_grid/hydro.csv",
        wind_breakthrough=DATA + "breakthrough_network/base_grid/wind.csv",
        solar_breakthrough=DATA + "breakthrough_network/base_grid/solar.csv",
        ercot_outage = "repo_data/ercot_specific/outage_share_2020_2024.csv",
        bus2sub=DATA + "breakthrough_network/base_grid/{interconnect}/bus2sub.csv",
        ads_renewables=(
            DATA + "WECC_ADS/processed/"
            if config["network_configuration"] == "ads2032"
            else []
        ),
        ads_2032=(
            DATA + "WECC_ADS/downloads/2032/Public Data/Hourly Profiles in CSV format"
            if config["network_configuration"] == "ads2032"
            else []
        ),
        demand=RESOURCES + "{interconnect}/demand.csv",
        fuel_costs="repo_data/plants/fuelCost22.csv",
    output:
        RESOURCES + "{interconnect}/elec_base_network_l_pp.nc",
    log:
        LOGS + "{interconnect}/add_electricity.log",
    benchmark:
        BENCHMARKS + "{interconnect}/add_electricity"
    threads: 1
    resources:
        mem_mb=80000,
    script:
        "../scripts/add_electricity.py"


################# ----------- Rules to Aggregate & Simplify Network ---------- #################
rule simplify_network:
    params:
        aggregation_strategies=config["clustering"].get("aggregation_strategies", {}),
    input:
        bus2sub=DATA + "breakthrough_network/base_grid/{interconnect}/bus2sub.csv",
        sub=DATA + "breakthrough_network/base_grid/{interconnect}/sub.csv",
        network=RESOURCES + "{interconnect}/elec_base_network_l_pp.nc",
    output:
        network=RESOURCES + "{interconnect}/elec_s.nc",
    log:
        "logs/simplify_network/{interconnect}/elec_s.log",
    threads: 1
    resources:
        mem_mb=interconnect_mem_s,
    script:
        "../scripts/simplify_network.py"


rule cluster_network:
    params:
        cluster_network=config["clustering"]["cluster_network"],
        conventional_carriers=config["electricity"].get("conventional_carriers", []),
        renewable_carriers=config["electricity"]["renewable_carriers"],
        aggregation_strategies=config["clustering"].get("aggregation_strategies", {}),
        custom_busmap=config["enable"].get("custom_busmap", False),
        focus_weights=config.get("focus_weights", None),
        max_hours=config["electricity"]["max_hours"],
        length_factor=config["lines"]["length_factor"],
        costs=config["costs"],
    input:
        network=RESOURCES + "{interconnect}/elec_s.nc",
        regions_onshore=RESOURCES + "{interconnect}/regions_onshore.geojson",
        regions_offshore=RESOURCES + "{interconnect}/regions_offshore.geojson",
        busmap=DATA + "breakthrough_network/base_grid/{interconnect}/bus2sub.csv",
        custom_busmap=(
            DATA + "{interconnect}/custom_busmap_{clusters}.csv"
            if config["enable"].get("custom_busmap", False)
            else []
        ),
        tech_costs=RESOURCES + f"costs_{config['costs']['year']}.csv",
    output:
        network=RESOURCES + "{interconnect}/elec_s_{clusters}.nc",
        regions_onshore=RESOURCES
        + "{interconnect}/regions_onshore_s_{clusters}.geojson",
        regions_offshore=RESOURCES
        + "{interconnect}/regions_offshore_s_{clusters}.geojson",
        busmap=RESOURCES + "{interconnect}/busmap_s_{clusters}.csv",
        linemap=RESOURCES + "{interconnect}/linemap_s_{clusters}.csv",
    log:
        "logs/cluster_network/{interconnect}/elec_s_{clusters}.log",
    benchmark:
        "benchmarks/cluster_network/{interconnect}/elec_s_{clusters}"
    threads: 1
    resources:
        mem_mb=interconnect_mem_c,
    script:
        "../scripts/cluster_network.py"

if config["enable"].get("allow_new_plant", True):
    rule add_extra_components:
        input:
            network=RESOURCES + "{interconnect}/elec_s_{clusters}.nc",
            tech_costs=RESOURCES + f"costs_{config['costs']['year']}.csv",
        params:
            retirement=config["electricity"].get("retirement", "technical"),
        output:
            RESOURCES + "{interconnect}/elec_s_{clusters}_ec.nc",
        log:
            "logs/add_extra_components/{interconnect}/elec_s_{clusters}_ec.log",
        threads: 1
        resources:
            mem_mb=4000,
        group:
            "prepare"
        script:
            "../scripts/add_extra_components.py"
else: 
    rule no_add_extra_components:
        input:
            network=RESOURCES + "{interconnect}/elec_s_{clusters}.nc",
        output:
            RESOURCES + "{interconnect}/elec_s_{clusters}_ec.nc",
        resources:
            mem=500,
        run:
            move(input[0], output[0])


rule prepare_network:
    params:
        time_resolution=config["clustering"]["temporal"]["resolution_elec"],
        adjustments=False,
        links=config["links"],
        lines=config["lines"],
        co2base=config["electricity"]["co2base"],
        co2limit=config["electricity"]["co2limit"],
        co2limit_enable=config["electricity"]["co2limit_enable"],
        gaslimit=config["electricity"].get("gaslimit"),
        gaslimit_enable=config["electricity"].get("gaslimit_enable"),
        max_hours=config["electricity"]["max_hours"],
        costs=config["costs"],
        autarky=config["electricity"]["autarky"],
    input:
        network=RESOURCES + "{interconnect}/elec_s_{clusters}_ec.nc",
        tech_costs=RESOURCES + f"costs_{config['costs']['year']}.csv",
    output:
        RESOURCES + "{interconnect}/elec_s_{clusters}_ec_l{ll}_{opts}.nc",
    log:
        solver="logs/prepare_network/{interconnect}/elec_s_{clusters}_ec_l{ll}_{opts}.log",
    threads: 1
    resources:
        mem_mb=4000,
    group:
        "prepare"
    log:
        "logs/prepare_network",
    script:
        "../scripts/prepare_network.py"<|MERGE_RESOLUTION|>--- conflicted
+++ resolved
@@ -297,14 +297,9 @@
         base_network=RESOURCES + "{interconnect}/elec_base_network.nc",
         tech_costs=RESOURCES + f"costs_{config['costs']['year']}.csv",
         regions=RESOURCES + "{interconnect}/regions_onshore.geojson",
-<<<<<<< HEAD
         plants_eia="repo_data/plants/plants_merged.csv",
+        plants_tx=f"repo_data/ercot_specific/{config['capacity_from_reeds']}.csv",
         plants_ads="repo_data/plants/ads_plants_locs.csv",
-=======
-        plants_eia="repo_data/eia_plants_wecc.csv",
-        plants_tx=f"repo_data/ercot_specific/{config['capacity_from_reeds']}.csv",
-        plants_ads="repo_data/ads_plants_locs.csv",
->>>>>>> 9a726208
         plants_breakthrough=DATA + "breakthrough_network/base_grid/plant.csv",
         hydro_breakthrough=DATA + "breakthrough_network/base_grid/hydro.csv",
         wind_breakthrough=DATA + "breakthrough_network/base_grid/wind.csv",
