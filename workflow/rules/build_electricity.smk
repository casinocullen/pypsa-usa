--- conflicted
+++ resolved
@@ -295,16 +295,9 @@
         eia_api=config["api"]["eia"],
         profile_year=pd.to_datetime(config["snapshots"]["start"]).year,
     input:
-<<<<<<< HEAD
         network=RESOURCES + "{interconnect}/elec_base_network.nc",
         demand_files=demand_raw_data,
         demand_scaling_file=demand_scaling_data,
-=======
-        base_network=RESOURCES + "{interconnect}/elec_base_network.nc",
-        eia=expand(DATA + "GridEmissions/{file}", file=DATAFILES_GE),
-        efs=DATA + "nrel_efs/EFSLoadProfile_Reference_Moderate.csv",
-        uri_demand="repo_data/ercot_specific/uri_real_demand.csv"
->>>>>>> 2bd83878
     output:
         elec_demand=RESOURCES + "{interconnect}/{end_use}_electricity_demand.csv",
     log:
@@ -331,6 +324,7 @@
         demand_files=demand_raw_data,
         dissagregate_files=demand_dissagregate_data,
         demand_scaling_file=demand_scaling_data,
+        uri_demand="repo_data/ercot_specific/uri_real_demand.csv"
     output:
         elec_demand=RESOURCES + "{interconnect}/{end_use}_electricity_demand.csv",
         heat_demand=RESOURCES + "{interconnect}/{end_use}_heating_demand.csv",
@@ -465,12 +459,6 @@
         regions=RESOURCES + "{interconnect}/regions_onshore.geojson",
         powerplants=RESOURCES + "powerplants.csv",
         plants_eia="repo_data/plants/plants_merged.csv",
-<<<<<<< HEAD
-        plants_breakthrough=DATA + "breakthrough_network/base_grid/plant.csv",
-        hydro_breakthrough=DATA + "breakthrough_network/base_grid/hydro.csv",
-        bus2sub=RESOURCES + "{interconnect}/bus2sub.csv",
-        pudl_fuel_costs=RESOURCES + "{interconnect}/pudl_fuel_costs.csv",
-=======
         plants_tx=f"repo_data/ercot_specific/{config['capacity_from_reeds']}.csv",
         plants_ads="repo_data/plants/ads_plants_locs.csv",
         plants_breakthrough=DATA + "breakthrough_network/base_grid/plant.csv",
@@ -491,7 +479,6 @@
         ),
         demand=RESOURCES + "{interconnect}/demand.csv",
         fuel_costs="repo_data/plants/fuelCost22.csv",
->>>>>>> 2bd83878
     output:
         RESOURCES + "{interconnect}/elec_base_network_l_pp.nc",
     log:
@@ -568,11 +555,10 @@
     script:
         "../scripts/cluster_network.py"
 
-<<<<<<< HEAD
-
-rule add_extra_components:
-    input:
-        **{
+if config["enable"].get("allow_new_plant", True):
+    rule add_extra_components:
+        input:
+            **{
             f"phs_shp_{hour}": DATA
             + f"psh/40-100-dam-height-{hour}hr-no-croplands-no-ephemeral-no-highways.gpkg"
             for phs_tech in config["electricity"]["extendable_carriers"]["StorageUnit"]
@@ -581,32 +567,13 @@
             if hour.isdigit()
         },
         network=RESOURCES + "{interconnect}/elec_s_{clusters}.nc",
-        tech_costs=lambda wildcards: expand(
+            tech_costs=lambda wildcards: expand(
             RESOURCES + "costs/costs_{year}.csv",
-            year=config["scenario"]["planning_horizons"],
+                year=config["scenario"]["planning_horizons"],
         ),
         regions_onshore=RESOURCES
         + "{interconnect}/regions_onshore_s_{clusters}.geojson",
     params:
-        retirement=config["electricity"].get("retirement", "technical"),
-    output:
-        RESOURCES + "{interconnect}/elec_s_{clusters}_ec.nc",
-    log:
-        "logs/add_extra_components/{interconnect}/elec_s_{clusters}_ec.log",
-    threads: 1
-    resources:
-        mem_mb=interconnect_mem_prepare,
-    group:
-        "prepare"
-    script:
-        "../scripts/add_extra_components.py"
-=======
-if config["enable"].get("allow_new_plant", True):
-    rule add_extra_components:
-        input:
-            network=RESOURCES + "{interconnect}/elec_s_{clusters}.nc",
-            tech_costs=RESOURCES + f"costs_{config['costs']['year']}.csv",
-        params:
             retirement=config["electricity"].get("retirement", "technical"),
         output:
             RESOURCES + "{interconnect}/elec_s_{clusters}_ec.nc",
@@ -614,7 +581,7 @@
             "logs/add_extra_components/{interconnect}/elec_s_{clusters}_ec.log",
         threads: 1
         resources:
-            mem_mb=4000,
+            mem_mb=interconnect_mem_prepare,
         group:
             "prepare"
         script:
@@ -629,7 +596,6 @@
             mem=500,
         run:
             move(input[0], output[0])
->>>>>>> 2bd83878
 
 
 rule prepare_network:
