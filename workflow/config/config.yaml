# Copyright 2021-2022 Martha Frysztacki (KIT)

scenarios:
  all:
    interconnect: western #"usa|texas|western|eastern"
    clusters: 30
    opts:
      [
        Co2L1.0,
      ]
    ll: [vopt]

  # test:
  #   interconnect: texas
  #   clusters: 5
  #   opts:
  #     [
  #       Co2L1.0,
  #     ]
  #   ll: v1.0

run:
  name: "" # use this to keep track of runs with different settings
  disable_progressbar: false # set to true to disable the progressbar
  shared_resources: false # set to true to share the default resources across runs
  shared_cutouts: true # set to true to share the default cutout(s) across runs

enable:
  # prepare_links_p_nom: false
  # retrieve_cost_data: true
  # custom_busmap: false
  retrieve_databundle: false # set these to false after first run
  build_cutout: false 
  retrieve_cutout: false 
  retrieve_natura_raster: true 

zenodo_repository:
  url: "https://zenodo.org/record/4538590/files/USATestSystem.zip"
natura_repository:
  url: "https://sandbox.zenodo.org/record/1183583/files/natura_global.zip"
pypsa_earth_repository:
  url:  "https://sandbox.zenodo.org/record/1183583/files/data_v0.1.zip?download=1"

offshore_shape:
  use: ca #options are ca, weathergov
  offshore_path:
    ca: "repo_data/BOEM_CA_OSW_GIS/CA_OSW_BOEM_CallAreas.shp"
    weathergov: "https://www.weather.gov/source/gis/Shapefiles/WSOM/oz22mr22.zip"
    # nrel: "geodata_repo/Offshore_Wind_Speed_90m/Offshore_Wind_Speed_90m.shp"

# use_state_shapes: true

balancing_areas: #comment out the list of states above and focus weights if using  balancing authority shapes ### note need to replace the use of "States" for everything. it should be labeled as BA
  use: true 
  path: "repo_data/BA_shapes_new/Modified_BE_BA_Shapes.shp"

countries: [US]  
balancing_area_names: ['AEC', 'AECI', 'AVA', 'Arizona', 'BANC', 'BPAT', 'CHPD', 'CISO-PGAE', 'CISO-SCE', 'CISO-SDGE', 'CISO-VEA', 'SPP-CSWS', 'Carolina', 'DOPD', 'SPP-EDE', 'EPE', 'ERCO-C', 'ERCO-E', 'ERCO-FW', 'ERCO-N', 'ERCO-NC', 'ERCO-S', 'ERCO-SC', 'ERCO-W', 'Florida', 'GCPD', 'SPP-GRDA', 'GRID', 'IID', 'IPCO', 'ISONE-Connecticut', 'ISONE-Maine', 'ISONE-Massachusetts', 'ISONE-New Hampshire', 'ISONE-Rhode Island', 'ISONE-Vermont', 'SPP-KACY', 'SPP-KCPL', 'LDWP', 'SPP-LES', 'MISO-0001', 'MISO-0027', 'MISO-0035', 'MISO-0004', 'MISO-0006', 'MISO-8910', 'SPP-MPS', 'NWMT', 'NEVP', 'SPP-NPPD', 'NYISO-A', 'NYISO-B', 'NYISO-C', 'NYISO-D', 'NYISO-E', 'NYISO-F', 'NYISO-G', 'NYISO-H', 'NYISO-I', 'NYISO-J', 'NYISO-K', 'SPP-OKGE', 'SPP-OPPD', 'PACE', 'PACW', 'PGE', 'PJM_AE', 'PJM_AEP', 'PJM_AP', 'PJM_ATSI', 'PJM_BGE', 'PJM_ComEd', 'PJM_DAY', 'PJM_DEO&K', 'PJM_DLCO', 'PJM_DP&L', 'PJM_Dominion', 'PJM_EKPC', 'PJM_JCP&L', 'PJM_METED', 'PJM_PECO', 'PJM_PENELEC', 'PJM_PEPCO', 'PJM_PPL', 'PJM_PSEG', 'PJM_RECO', 'PNM', 'PSCO', 'PSEI', 'SPP-SECI', 'SOCO', 'SPP-SPRM', 'SPP-SPS', 'TEPC', 'TIDC', 'TVA', 'WACM', 'WALC', 'WAUW','SPP-WAUE_2','SPP-WAUE_3','SPP-WAUE_4','SPP-WAUE_5','SPP-WAUE_6','SPP-WAUE_7','SPP-WAUE_8','SPP-WAUE_9', 'SPP-WFEC', 'SPP-WR'] #TODO remove config list of BA's and reference geojson values directly instead
# focus_weights: 
#   CISO-PGAE: 0.5

# TODO: #11 change load data and generator data to be a snakemake wildcard value
load_data:
  use_eia: false #if set true uses historical data, if false uses BE data
  historical_year: 2019
<<<<<<< HEAD
  use_ads: true #if set true uses ads data, if false uses BE data
=======
  use_ads: false #if set true uses ads data, if false uses BE data
>>>>>>> d4fd08a6
  future_year: 2032
  use_breakthrough: false 
  # use_cec: true #if set true uses cec data, if false uses ads/BE data

generator_data:
  use_breakthrough: true #enables BE thermal generators
  use_breakthrough_atlite: true # true= BE renewable gens with atlite calculated timeseries. false= BE renewable gens with BE timeseries
  use_eia: False #not implemented yet

snapshots:
  start: "2019-01-01"
  end: "2020-01-01"
  inclusive: 'left' # include start, not end

# planning_horizons: # investment years .... use these only for future years?
#   - 2015

investment_period_discount_rate: 0.05

<<<<<<< HEAD
allowed_carriers: [wind, solar, offwind, hydro, coal, nuclear, ng, geothermal]
committable_carriers: []
extendable_carriers: [solar, wind, offwind, ng, geothermal, coal, nuclear, battery]

enable:
  prepare_links_p_nom: false
  retrieve_databundle: true
  retrieve_cost_data: true
  build_cutout: false
  retrieve_cutout: true
  build_natura_raster: false
  retrieve_natura_raster: true
  custom_busmap: false
=======
atlite:
  default_cutout: ERA5_2019
  nprocesses: 4
  show_progress: false # false saves time
  cutouts:
    # use 'base' to determine geographical bounds and time span from config
    # base:
      # module: era5
    ERA5_2019:
      module: era5 # in priority order
      x: [-12., 35.] #replace these. Would be used for build cutout
      y: [33., 72]
      dx: 0.3
      dy: 0.3
      time: ['2013', '2013']
    # europe-2013-sarah:
    #   module: [sarah, era5] # in priority order
    #   x: [-12., 45.]
    #   y: [33., 65]
    #   dx: 0.2
    #   dy: 0.2
    #   time: ['2013', '2013']
    #   sarah_interpolate: false
    #   sarah_dir:
    #   features: [influx, temperature]
>>>>>>> d4fd08a6

electricity:
  conventional_carriers: [nuclear, oil, ng, coal, geothermal]
  renewable_carriers: [wind, solar, offwind, hydro]
  voltages: [230., 345., 500., 765.]
  voltage_simplified: 230
  co2limit: 1.4728e+9 # 0.8 * 1.841e+9
  co2base: 1.841e+9 #base_from_2020 Locations of the 1,841 MMmt of CO2 emissions from the current state of the grid in 2020.
  gaslimit: false # global gas usage limit of X MWh_th

  max_hours:
    battery: 6
    H2: 168

  extendable_carriers:
    Generator: [solar, wind, offwind, ng, geothermal, coal, nuclear]
    StorageUnit: [battery] # battery, H2
    Store: [battery] #[battery, H2]
    Link: [] #[H2 pipeline]
<<<<<<< HEAD
=======

renewable: #all keys labeled corrine are actually copernicus codes. Using the name corrine bc using the pypsa-eur convention
  wind:
    cutout: era5_2019
    resource:
      method: wind
      turbine: Vestas_V112_3MW
    capacity_per_sqkm: 3 # conservative, ScholzPhd Tab 4.3.1: 10MW/km^2
    # correction_factor: 0.93
    corine:
      # Scholz, Y. (2012). Renewable energy based electricity supply at low costs:
      #  development of the REMix model and application for Europe. ( p.42 / p.28)
      # CLC grid codes:
      # 11X/12X - Various forest types
      # 20  - Shrubs
      # 30  - Herbaceus vegetation
      # 40  - Cropland
      # 50  - Urban
      # 60  - Bare / Sparse vegetation
      # 80  - Permanent water bodies
      # 100 - Moss and lichen
      # 200 - Open sea
      grid_codes: [20, 30, 40, 60, 100, 111, 112, 113, 114, 115, 116, 121, 122, 123, 124, 125, 126]
      distance: 1000
      distance_grid_codes: [50]
    natura: true
    potential: simple # or conservative
    clip_p_max_pu: 1.e-2
    extendable: true
  offwind:
    cutout: era5_2019
    resource:
      method: wind
      turbine: NREL_ReferenceTurbine_5MW_offshore
    capacity_per_sqkm: 2
    correction_factor: 0.8855
    # proxy for wake losses
    # from 10.1016/j.energy.2018.08.153
    # until done more rigorously in #153
    corine:
      grid_codes: [80, 200] #page 28 of https://land.copernicus.eu/global/sites/cgls.vito.be/files/products/CGLOPS1_PUM_LC100m-V3_I3.4.pdf
    natura: true
    max_depth: 50
    max_shore_distance: 30000
    potential: simple # or conservative
    clip_p_max_pu: 1.e-2
    extendable: true
  offwind-dc:
    cutout: era5_2019
    resource:
      method: wind
      turbine: NREL_ReferenceTurbine_5MW_offshore
    # ScholzPhd Tab 4.3.1: 10MW/km^2
    capacity_per_sqkm: 3
    correction_factor: 0.8855
    # proxy for wake losses
    # from 10.1016/j.energy.2018.08.153
    # until done more rigorously in #153
    corine:
      grid_codes: [80, 200]
    natura: true
    max_depth: 50
    min_shore_distance: 30000
    potential: simple # or conservative
    clip_p_max_pu: 1.e-2
    extendable: true
  solar:
    cutout: era5_2019
    resource:
      method: pv
      panel: CSi
      orientation: latitude_optimal # will lead into optimal design
        # slope: 0.  # slope: 0 represent a flat panel
        # azimuth: 180.  # azimuth: 180 south orientation
    capacity_per_sqkm: 4.6 # From 1.7 to 4.6 addresses issue #361
    # Determined by comparing uncorrected area-weighted full-load hours to those
    # published in Supplementary Data to
    # Pietzcker, Robert Carl, et al. "Using the sun to decarbonize the power
    # sector: The economic potential of photovoltaics and concentrating solar
    # power." Applied Energy 135 (2014): 704-720.
    correction_factor: 0.854337
    corine:
      grid_codes: [20, 30, 40, 50, 60, 90, 100] #see above for codes
    natura: true
    potential: simple # or conservative
    clip_p_max_pu: 1.e-2
    extendable: true
  hydro:
    cutout: era5_2019
    resource:
      method: hydro
      hydrobasins: data/hydrobasins/hybas_world_lev06_v1c.shp
      flowspeed: 1.0  # m/s
      # weight_with_height: false
      # show_progress: true
    carriers: [ror, PHS, hydro]
    PHS_max_hours: 6
    hydro_max_hours: "energy_capacity_totals_by_country"  # not active
    clip_min_inflow: 1.0
    extendable: true
    normalization:
      method: hydro_capacities  # 'hydro_capacities' to rescale country hydro production by using hydro_capacities, 'eia' to rescale by eia data, false for no rescaling
      year: 2013  # (optional) year of statistics used to rescale the runoff time series. When not provided, the weather year of the snapshots is used
    multiplier: 1.1  # multiplier applied after the normalization of the hydro production; default 1.0

>>>>>>> d4fd08a6

lines:
  types:
    220.: "Al/St 240/40 2-bundle 220.0"
    300.: "Al/St 240/40 3-bundle 300.0"
    380.: "Al/St 240/40 4-bundle 380.0"
  s_max_pu: 0.7
  s_nom_max: .inf
  length_factor: 1.25
  under_construction: 'zero' # 'zero': set capacity to zero, 'remove': remove, 'keep': with full capacity

links:
  p_max_pu: 1.0
  p_nom_max: .inf
  include_tyndp: true
  under_construction: 'zero' # 'zero': set capacity to zero, 'remove': remove, 'keep': with full capacity

load:
  # power_statistics: true # only for files from <2019; set false in order to get ENTSOE transparency data
  # interpolate_limit: 3 # data gaps up until this size are interpolated linearly
  # time_shift_for_large_gaps: 1w # data gaps up until this size are copied by copying from
  # manual_adjustments: true # false
  scaling_factor: 1.0

costs:
  year: 2030
  version: v0.4.0
  rooftop_share: 0.14  # based on the potentials, assuming  (0.1 kW/m2 and 10 m2/person)
  fill_values:
    FOM: 0
    VOM: 0
    efficiency: 1
    fuel: 0
    investment: 0
    lifetime: 25
    "CO2 intensity": 0
    "discount rate": 0.07
  marginal_cost:
    solar: 0.01
    onwind: 0.015
    offwind: 0.015
    hydro: 0.
    H2: 0.
    electrolysis: 0.
    fuel cell: 0.
    battery: 0.
    battery inverter: 0.
  emission_prices: # in currency per tonne emission, only used with the option Ep
    co2: 0.

clustering:
  simplify_network:
    to_substations: false # network is simplified to nodes with positive or negative power injection (i.e. substations or offwind connections)
    algorithm: kmeans # choose from: [hac, kmeans]
    feature: solar+onwind-time # only for hac. choose from: [solar+onwind-time, solar+onwind-cap, solar-time, solar-cap, solar+offwind-cap] etc.
  cluster_network:
    algorithm: kmeans
    feature: solar+onwind-time
  aggregation_strategies:
    generators:
      p_nom_max: sum # use "min" for more conservative assumptions
      p_nom_min: sum
      p_min_pu: mean
      marginal_cost: mean
      committable: any
      ramp_limit_up: max
      ramp_limit_down: max
      efficiency: mean

solving:
  options:
    formulation: kirchhoff
    load_shedding: false
    noisy_costs: true
    min_iterations: 4
    max_iterations: 6
    clip_p_max_pu: 0.01
    skip_iterations: true
    track_iterations: false
    nhours: 48
  solver:
    name: gurobi
    threads: 4
    method: 2 # barrier
    crossover: 0
    BarConvTol: 1.e-5
    FeasibilityTol: 1.e-6
    AggFill: 0
    PreDual: 0
    GURO_PAR_BARDENSETHRESH: 200

plotting:
  map:
    figsize: [7, 7]
    boundaries: [-10.2, 29, 35,  72]
    p_nom:
      bus_size_factor: 5.e+4
      linewidth_factor: 3.e+3

  costs_max: 800
  costs_threshold: 1

  energy_max: 15000.
  energy_min: -10000.
  energy_threshold: 50.

  vre_techs: ["onwind", "offwind-ac", "offwind-dc", "solar", "ror"]
  conv_techs: ["OCGT", "CCGT", "Nuclear", "Coal"]
  storage_techs: ["hydro+PHS", "battery", "H2"]
  load_carriers: ["AC load"]
  AC_carriers: ["AC line", "AC transformer"]
  link_carriers: ["DC line", "Converter AC-DC"]
  tech_colors:
    "onwind" : "#235ebc"
    "wind" : "#235ebc"
    "onshore wind" : "#235ebc"
    'offwind' : "#6895dd"
    'offwind-ac' : "#6895dd"
    'offshore wind' : "#6895dd"
    'offshore wind ac' : "#6895dd"
    'offwind-dc' : "#74c6f2"
    'offshore wind dc' : "#74c6f2"
    "hydro" : "#08ad97"
    "hydro+PHS" : "#08ad97"
    "PHS" : "#08ad97"
    "hydro reservoir" : "#08ad97"
    'hydroelectricity' : '#08ad97'
    "ror" : "#4adbc8"
    "run of river" : "#4adbc8"
    'solar' : "#f9d002"
    'solar PV' : "#f9d002"
    'solar thermal' : '#ffef60'
    'biomass' : '#0c6013'
    'solid biomass' : '#06540d'
    'biogas' : '#23932d'
    'waste' : '#68896b'
    'geothermal' : '#ba91b1'
    "OCGT" : "#d35050"
    "gas" : "#d35050"
    "ng" : "#d35050"
    "natural gas" : "#d35050"
    "CCGT" : "#b20101"
    "nuclear" : "#ff9000"
    "coal" : "#707070"
    "lignite" : "#9e5a01"
    "oil" : "#262626"
    "H2" : "#ea048a"
    "hydrogen storage" : "#ea048a"
    "battery" : "#b8ea04"
    "Electric load" : "#f9d002"
    "electricity" : "#f9d002"
    "lines" : "#70af1d"
    "transmission lines" : "#70af1d"
    "AC-AC" : "#70af1d"
    "AC line" : "#70af1d"
    "AC" : "#70af1d"
    "links" : "#8a1caf"
    "HVDC links" : "#8a1caf"
    "DC-DC" : "#8a1caf"
    "DC link" : "#8a1caf"
    "DC" : "#8a1caf"

  nice_names:
    OCGT: "Open-Cycle Gas"
    CCGT: "Combined-Cycle Gas"
    offwind-ac: "Offshore Wind (AC)"
    offwind-dc: "Offshore Wind (DC)"
    onwind: "Onshore Wind"
    solar: "Solar"
    PHS: "Pumped Hydro Storage"
    hydro: "Reservoir & Dam"
    battery: "Battery Storage"
    H2: "Hydrogen Storage"
    lines: "Transmission Lines"
    ror: "Run of River"
<|MERGE_RESOLUTION|>--- conflicted
+++ resolved
@@ -63,11 +63,7 @@
 load_data:
   use_eia: false #if set true uses historical data, if false uses BE data
   historical_year: 2019
-<<<<<<< HEAD
-  use_ads: true #if set true uses ads data, if false uses BE data
-=======
   use_ads: false #if set true uses ads data, if false uses BE data
->>>>>>> d4fd08a6
   future_year: 2032
   use_breakthrough: false 
   # use_cec: true #if set true uses cec data, if false uses ads/BE data
@@ -87,21 +83,6 @@
 
 investment_period_discount_rate: 0.05
 
-<<<<<<< HEAD
-allowed_carriers: [wind, solar, offwind, hydro, coal, nuclear, ng, geothermal]
-committable_carriers: []
-extendable_carriers: [solar, wind, offwind, ng, geothermal, coal, nuclear, battery]
-
-enable:
-  prepare_links_p_nom: false
-  retrieve_databundle: true
-  retrieve_cost_data: true
-  build_cutout: false
-  retrieve_cutout: true
-  build_natura_raster: false
-  retrieve_natura_raster: true
-  custom_busmap: false
-=======
 atlite:
   default_cutout: ERA5_2019
   nprocesses: 4
@@ -127,7 +108,6 @@
     #   sarah_interpolate: false
     #   sarah_dir:
     #   features: [influx, temperature]
->>>>>>> d4fd08a6
 
 electricity:
   conventional_carriers: [nuclear, oil, ng, coal, geothermal]
@@ -147,8 +127,6 @@
     StorageUnit: [battery] # battery, H2
     Store: [battery] #[battery, H2]
     Link: [] #[H2 pipeline]
-<<<<<<< HEAD
-=======
 
 renewable: #all keys labeled corrine are actually copernicus codes. Using the name corrine bc using the pypsa-eur convention
   wind:
@@ -254,7 +232,6 @@
       year: 2013  # (optional) year of statistics used to rescale the runoff time series. When not provided, the weather year of the snapshots is used
     multiplier: 1.1  # multiplier applied after the normalization of the hydro production; default 1.0
 
->>>>>>> d4fd08a6
 
 lines:
   types:
