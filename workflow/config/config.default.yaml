# PyPSA-USA Default Configuration File
network_configuration: "pypsa-usa" # "pypsa-usa" or "ads2032"

run:
  name: "testtesttest" # use this to keep track of runs with different settings
  disable_progressbar: false # set to true to disable the progressbar
  shared_resources: false # set to true to share the default resources across runs
  shared_cutouts: true # set to true to share the default cutout(s) across runs
  validation: false # set to true to run back-casting plots

# docs :
scenario:
<<<<<<< HEAD
  interconnect: western #"usa|texas|western|eastern"
  clusters: [100]
  opts: [RCo2L-SAFER-RPS]
  ll: [v1.0]
  scope: "total" # "urban", "rural", or "total"
  sector: "" # G
  planning_horizons:
  - 2030    #(2030, 2040, 2050)
=======
  interconnect: texas #"usa|texas|western|eastern"
  clusters: [10]

  opts:
    [
      # Co2L1.25,
      Co2L1-1H,
    ]
  scope: [total] # "urban", "rural", or "total" 
  ll: [v1, v2] 
  sector: "" # G 
  planning_horizons:
    # - 2030 #  # Uncomment to use NREL EFS Demand Forecasts (2030, 2040, 2050)
>>>>>>> d81a612f

foresight:  # Only Single Stage Currently


# docs :
enable:
  build_cutout: false
  download_cutout: false
  download_eia: false
  allow_new_plant: false
  casio: true

countries: [US]  

# Texas reliability study
texas_reliability: true
replace_uri: true
capacity_from_reeds: 'ercot_cap_2030'

snapshots:
  start: "2023-01-01"
  end: "2024-01-01"
  inclusive: 'left'

<<<<<<< HEAD
=======
# docs :
atlite:
  default_cutout: era5_2023
  nprocesses: 8
  show_progress: false # false saves time
  cutouts:
    era5_2023:
      module: era5 # in priority order
      time: ['2023']
  interconnects:
    western:
      x: [-126, -99]
      y: [27, 50]
      dx: 0.3
      dy: 0.3
    eastern:
      x: [-109, -65]
      y: [23, 50]
      dx: 0.3
      dy: 0.3
    texas:
      x: [-110, -90]
      y: [24, 37]
      dx: 0.3
      dy: 0.3
    usa:
      x: [-126, -65]
      y: [23, 50]
      dx: 0.3
      dy: 0.3
>>>>>>> d81a612f

# docs :
electricity:
  conventional_carriers: [nuclear, oil, OCGT, CCGT, coal, geothermal] # Choose the conventional plant types to include in network
  renewable_carriers: [onwind, solar, hydro] # Choose the renewable plant types to include in network 
  voltage_simplified: 230 #Voltage level to simplify network to in rule "simplify network"
<<<<<<< HEAD
  co2limit: 1.4728e+9 # 0.8 * 1.841e+9
  co2limit_enable: false # For sector coupled studies
  co2base: 226.86e+6 #base_from_2020 Locations of the 250 MMmt of CO2 emissions from the WECC 2021.
  gaslimit: false # global gas usage limit of X MWh_th
  gaslimit_enable: false # For sector coupled studies
=======
  co2limit: 1.0e+9 # 0.8 * 1.841e+9
  co2base: 226.86e+6 #base_from_2020 Locations of the 250 MMmt of CO2 emissions from the WECC 2021.
  gaslimit: false # global gas usage limit of X MWh_th
  egs: true
  egs_reduction: 0.2
>>>>>>> d81a612f
  retirement: economic # "economic" or "technical"
  SAFE_reservemargin: 0.14
  regional_Co2_limits: 'config/policy_constraints/regional_Co2_limits.csv'
  agg_p_nom_limits: 'config/policy_constraints/agg_p_nom_minmax.csv'
  portfolio_standards: 'config/policy_constraints/portfolio_standards.csv'
  SAFE_regional_reservemargins: 'config/policy_constraints/SAFE_regional_prm.csv'

  operational_reserve:
    activate: false
    epsilon_load: 0.02
    epsilon_vres: 0.02
    contingency: 4000

  max_hours:
    battery: 2
    H2: 168

  extendable_carriers:
    # Generator: [solar, onwind, offwind, OCGT, CCGT, coal, geothermal]
    Generator: []
    # StorageUnit: [battery] # battery, H2
    StorageUnit: [] # battery, H2
    Store: [] #[battery, H2]
    Link: [] #[H2 pipeline]

  demand: #EFS used for given planning_horizons year (only ref/mod implemented)
    EFS_case: reference # reference, medium, high
    EFS_speed: moderate # slow, moderate, rapid

  autarky:
    enable: false
    by_country: false

# docs :
conventional:
  unit_commitment: false
  dynamic_fuel_price: true

# docs :
renewable:
  onwind:
    cutout: era5_2023
    resource:
      method: wind
      turbine: Vestas_V112_3MW
      add_cutout_windspeed: true
    capacity_per_sqkm: 3 # conservative, ScholzPhd Tab 4.3.1: 10MW/km^2
    # correction_factor: 0.93
    corine:
      #all keys labeled corrine are actually copernicus codes. Using the name corrine bc using the pypsa-eur convention: https://land.copernicus.eu/global/sites/cgls.vito.be/files/products/CGLOPS1_PUM_LC100m-V3_I3.4.pdf
      grid_codes: [20, 30, 40, 60, 100, 112, 113, 114, 115]
      distance: 10 #buffer from distance_grid_codes that are to be excluded
      distance_grid_codes: [50]
    natura: true
    cec: true
    potential: conservative # simple or conservative
    clip_p_max_pu: 1.e-2
    extendable: true
  offwind:
    cutout: era5_2023
    resource:
      method: wind
      turbine: NREL_ReferenceTurbine_2020ATB_5.5MW
      # add_cutout_windspeed: true
    capacity_per_sqkm: 3 # 2021–2022 Transmission Plan, CAISO
    correction_factor: 0.8855 # proxy for wake losses, from 10.1016/j.energy.2018.08.153
    corine:
      grid_codes: [80, 200] #page 28 of https://land.copernicus.eu/global/sites/cgls.vito.be/files/products/CGLOPS1_PUM_LC100m-V3_I3.4.pdf
    natura: true
    boem_screen: true
    max_depth: 60 # meters, ref https://www.nrel.gov/docs/fy16osti/66599.pdf
    min_shore_distance: 22000 # meters
    max_shore_distance: 65000 # meters
    potential: conservative # simple or conservative
    clip_p_max_pu: 1.e-2
    extendable: true
  offwind_floating:
    cutout: era5_2023
    resource:
      method: wind
      turbine: NREL_ReferenceTurbine_2020ATB_15MW_offshore
      add_cutout_windspeed: true
    capacity_per_sqkm: 3 # 2021–2022 Transmission Plan, CAISO
    correction_factor: 0.8855
    # proxy for wake losses, from 10.1016/j.energy.2018.08.153
    corine:
      grid_codes: [80, 200] #page 28 of https://land.copernicus.eu/global/sites/cgls.vito.be/files/products/CGLOPS1_PUM_LC100m-V3_I3.4.pdf
    natura: true
    boem_screen: true
    min_depth: 60 # meters, ref https://www.nrel.gov/docs/fy16osti/66599.pdf
    max_depth: 1300 # meters, ref https://www.nrel.gov/docs/fy22osti/83650.pdf
    min_shore_distance: 22000 # meters
    max_shore_distance: 65000 # meters
    potential: conservative # simple or conservative
    clip_p_max_pu: 1.e-2
    extendable: true
  solar:
    cutout: era5_2023
    resource:
      method: pv
      panel: CSi
      orientation: latitude_optimal # will lead into optimal
    capacity_per_sqkm: 4.6 # From 1.7 to 4.6 addresses issue #361 - TODO revisit this assumption
    correction_factor: 0.854337
    corine:
      grid_codes: [20, 30, 40, 60, 90, 100] #see above for codes
    natura: true
    cec: true
    potential: conservative # simple or conservative
    clip_p_max_pu: 1.e-2
    extendable: true
  hydro:
<<<<<<< HEAD
    cutout: era5_2019
    carriers: [ror, PHS, hydro]
    PHS_max_hours: 6
=======
    cutout: era5_2023
>>>>>>> d81a612f
    resource:
      method: hydro
      hydrobasins: resources/hybas_na_lev06_v1c.shp
      flowspeed: 1.0  # m/s
    hydro_max_hours: "energy_capacity_totals_by_country"  # not active
    clip_min_inflow: 1.0
    extendable: true
    normalization:
      method: hydro_capacities
      year: 2013
    multiplier: 1.1  # multiplier applied after the normalization of the hydro production; default 1.0


# docs :
lines:
  types: # All temporary values, need to be updated
    115.: "Al/St 240/40 2-bundle 220.0"
    138.: "Al/St 240/40 2-bundle 220.0"
    161.: "Al/St 240/40 2-bundle 220.0"
    230.: "Al/St 240/40 2-bundle 220.0"
    345.: "Al/St 240/40 4-bundle 380.0"
    500.: "Al/St 560/50 4-bundle 750.0"
    765.: "Al/St 560/50 4-bundle 750.0"
  s_max_pu: 0.7
  s_nom_max: .inf
  length_factor: 1.25
  under_construction: 'zero' # 'zero': set capacity to zero, 'remove': remove, 'keep': with full capacity

# docs :
links:
  p_max_pu: 1.0
  p_nom_max: .inf
  under_construction: 'zero' # 'zero': set capacity to zero, 'remove': remove, 'keep': with full capacity

# docs :
load:
  scaling_factor: 1.09
  # 2023 ERCOT
  scaling_factor_monthly: [1.196442, 1.279420, 1.361699, 1.206554, 1.198357, 1.043080, 1.057570, 1.056679, 1.002989, 1.111066, 1.302436, 1.367929]

# docs :
costs:  # based on the potentials, assuming  (0.1 kW/m2 and 10 m2/person)
  year: 2030
  version: v0.6.0
  rooftop_share: 0.0
  ng_fuel_year: 2023 # year of the natural gas price from CAISO [2019- 2023]
  fill_values:
    FOM: 0
    VOM: 0
    efficiency: 1
    fuel: 0
    investment: 0
    lifetime: 25
    "CO2 intensity": 0
    "discount rate": 0.07
  marginal_cost:
    solar: 0.00
    onwind: 0.00
    offwind: 0.00
    hydro: 0.
    H2: 0.
    electrolysis: 0.
    fuel cell: 0.
    battery: 0.
    battery inverter: 0.
  emission_prices: # in currency per tonne emission, only used with the option Ep
    enable: false
    co2: 0.
    co2_monthly_prices: false

# docs :
sector:
  co2_sequestration_potential: 0
  natural_gas:
    allow_imports_exports: true # false to be implemented
    cyclic_storage: false
  heating:
    heat_pump_sink_T: 55.

# docs :
clustering:
  simplify_network:
    to_substations: false # network is simplified to nodes with positive or negative power injection (i.e. substations or offwind connections)
    algorithm: kmeans # choose from: [hac, kmeans]
    feature: solar+onwind-time # only for hac. choose from: [solar+onwind-time, solar+onwind-cap, solar-time, solar-cap, solar+offwind-cap] etc.
  cluster_network:
    algorithm: hac # choose from: [hac, kmeans]
    feature: solar+onwind-time
    aggregation_zones: 'state' # [balancing_area, state]
    exclude_carriers: []
    consider_efficiency_classes: false
  aggregation_strategies:
    generators:
      committable: any
      ramp_limit_up: max
      ramp_limit_down: max
  temporal:
    resolution_elec: false
    resolution_sector: false

focus_weights:
  # California: 0.5


# docs :
atlite:
  default_cutout: era5_2019
  nprocesses: 8
  show_progress: false # false saves time
  cutouts:
    era5_2019:
      module: era5 # in priority order
      time: ['2019', '2019']
  interconnects:
    western:
      x: [-126, -99]
      y: [27, 50]
      dx: 0.3
      dy: 0.3
    eastern:
      x: [-109, -65]
      y: [23, 50]
      dx: 0.3
      dy: 0.3
    texas:
      x: [-110, -90]
      y: [24, 37]
      dx: 0.3
      dy: 0.3
    usa:
      x: [-126, -65]
      y: [23, 50]
      dx: 0.3
      dy: 0.3


# docs :
solving:
  #tmpdir: "path/to/tmp"
  options:
    operations_only: false
    load_shedding: true
    clip_p_max_pu: 1.e-2
    noisy_costs: true
    skip_iterations: true
    rolling_horizon: false
    seed: 122
    # options that go into the optimize function
    track_iterations: false
    min_iterations: 4
    max_iterations: 6
    transmission_losses: 0
    linearized_unit_commitment: true
    horizon: 8760
    assign_all_duals: true


  solver:
    name: gurobi
    options: gurobi-default

  solver_options:
    highs-default:
      # refer to https://ergo-code.github.io/HiGHS/options/definitions.html#solver
      threads: 4
      solver: "ipm"
      run_crossover: "off"
      small_matrix_value: 1e-6
      large_matrix_value: 1e9
      primal_feasibility_tolerance: 1e-5
      dual_feasibility_tolerance: 1e-5
      ipm_optimality_tolerance: 1e-4
      parallel: "on"
      random_seed: 123
    gurobi-default:
      threads: 10
      method: 2 # barrier
      crossover: 0
      BarConvTol: 1.e-4
      OptimalityTol: 1.e-4
      FeasibilityTol: 1.e-3
      Seed: 123
      AggFill: 0
      PreDual: 0
      GURO_PAR_BARDENSETHRESH: 200
    gurobi-numeric-focus:
      name: gurobi
      NumericFocus: 3       # Favour numeric stability over speed
      method: 2             # barrier
      crossover: 0          # do not use crossover
      BarHomogeneous: 1     # Use homogeneous barrier if standard does not converge
      BarConvTol: 1.e-5
      FeasibilityTol: 1.e-4
      OptimalityTol: 1.e-4
      ObjScale: -0.5
      threads: 8
      Seed: 124
    gurobi-fallback:        # Use gurobi defaults
      name: gurobi
      crossover: 0
      method: 2             # barrier
      BarHomogeneous: 1     # Use homogeneous barrier if standard does not converge
      BarConvTol: 1.e-5
      FeasibilityTol: 1.e-5
      OptimalityTol: 1.e-5
      Seed: 123
      threads: 8
    cplex-default:
      threads: 4
      lpmethod: 4 # barrier
      solutiontype: 2 # non basic solution, ie no crossover
      barrier.convergetol: 1.e-5
      feasopt.tolerance: 1.e-6
    cbc-default: {} # Used in CI
    glpk-default: {} # Used in CI

  mem: 30000 #memory in MB; 20 GB enough for 50+B+I+H2; 100 GB for 181+B+I+H2
  walltime: "12:00:00"<|MERGE_RESOLUTION|>--- conflicted
+++ resolved
@@ -10,7 +10,6 @@
 
 # docs :
 scenario:
-<<<<<<< HEAD
   interconnect: western #"usa|texas|western|eastern"
   clusters: [100]
   opts: [RCo2L-SAFER-RPS]
@@ -19,21 +18,6 @@
   sector: "" # G
   planning_horizons:
   - 2030    #(2030, 2040, 2050)
-=======
-  interconnect: texas #"usa|texas|western|eastern"
-  clusters: [10]
-
-  opts:
-    [
-      # Co2L1.25,
-      Co2L1-1H,
-    ]
-  scope: [total] # "urban", "rural", or "total" 
-  ll: [v1, v2] 
-  sector: "" # G 
-  planning_horizons:
-    # - 2030 #  # Uncomment to use NREL EFS Demand Forecasts (2030, 2040, 2050)
->>>>>>> d81a612f
 
 foresight:  # Only Single Stage Currently
 
@@ -58,58 +42,19 @@
   end: "2024-01-01"
   inclusive: 'left'
 
-<<<<<<< HEAD
-=======
-# docs :
-atlite:
-  default_cutout: era5_2023
-  nprocesses: 8
-  show_progress: false # false saves time
-  cutouts:
-    era5_2023:
-      module: era5 # in priority order
-      time: ['2023']
-  interconnects:
-    western:
-      x: [-126, -99]
-      y: [27, 50]
-      dx: 0.3
-      dy: 0.3
-    eastern:
-      x: [-109, -65]
-      y: [23, 50]
-      dx: 0.3
-      dy: 0.3
-    texas:
-      x: [-110, -90]
-      y: [24, 37]
-      dx: 0.3
-      dy: 0.3
-    usa:
-      x: [-126, -65]
-      y: [23, 50]
-      dx: 0.3
-      dy: 0.3
->>>>>>> d81a612f
 
 # docs :
 electricity:
   conventional_carriers: [nuclear, oil, OCGT, CCGT, coal, geothermal] # Choose the conventional plant types to include in network
   renewable_carriers: [onwind, solar, hydro] # Choose the renewable plant types to include in network 
   voltage_simplified: 230 #Voltage level to simplify network to in rule "simplify network"
-<<<<<<< HEAD
   co2limit: 1.4728e+9 # 0.8 * 1.841e+9
   co2limit_enable: false # For sector coupled studies
   co2base: 226.86e+6 #base_from_2020 Locations of the 250 MMmt of CO2 emissions from the WECC 2021.
   gaslimit: false # global gas usage limit of X MWh_th
   gaslimit_enable: false # For sector coupled studies
-=======
-  co2limit: 1.0e+9 # 0.8 * 1.841e+9
-  co2base: 226.86e+6 #base_from_2020 Locations of the 250 MMmt of CO2 emissions from the WECC 2021.
-  gaslimit: false # global gas usage limit of X MWh_th
   egs: true
   egs_reduction: 0.2
->>>>>>> d81a612f
   retirement: economic # "economic" or "technical"
   SAFE_reservemargin: 0.14
   regional_Co2_limits: 'config/policy_constraints/regional_Co2_limits.csv'
@@ -222,13 +167,9 @@
     clip_p_max_pu: 1.e-2
     extendable: true
   hydro:
-<<<<<<< HEAD
     cutout: era5_2019
     carriers: [ror, PHS, hydro]
     PHS_max_hours: 6
-=======
-    cutout: era5_2023
->>>>>>> d81a612f
     resource:
       method: hydro
       hydrobasins: resources/hybas_na_lev06_v1c.shp
