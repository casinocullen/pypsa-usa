--- conflicted
+++ resolved
@@ -68,60 +68,6 @@
 TITLE_SIZE = 16
 
 
-<<<<<<< HEAD
-=======
-def get_color_palette(n: pypsa.Network) -> dict[str, str]:
-    """
-    Returns colors based on nice name.
-    """
-
-    colors = (n.carriers.reset_index().set_index("nice_name")).color
-
-    additional = {
-        "Battery Charge": n.carriers.at["battery", "color"],
-        "Battery Discharge": n.carriers.at["battery", "color"],
-        "battery_discharger": n.carriers.at["battery", "color"],
-        "battery_charger": n.carriers.at["battery", "color"],
-        # "18hr_geothermal_discharger": n.carriers.at["18hr_geothermal", "color"],
-        # "18hr_geothermal_charger": n.carriers.at["18hr_geothermal", "color"],
-        "co2": "k",
-    }
-    for hr in ("4", "8"):
-        try:
-            additional[f"{hr}hr_battery_storage_discharger"] = n.carriers.at[
-                f"{hr}hr_battery_storage",
-                "color",
-            ]
-            additional[f"{hr}hr_battery_storage_charger"] = n.carriers.at[
-                f"{hr}hr_battery_storage",
-                "color",
-            ]
-        except KeyError:
-            additional[f"{hr}hr_battery_storage_discharger"] = n.carriers.at[
-                "battery",
-                "color",
-            ]
-            additional[f"{hr}hr_battery_storage_charger"] = n.carriers.at[
-                "battery",
-                "color",
-            ]
-
-    try:
-        additional["18hr_geothermal_discharger"] = n.carriers.at[
-            "18hr_geothermal",
-            "color",
-        ]
-        additional["18hr_geothermal_charger"] = n.carriers.at[
-            "18hr_geothermal",
-            "color",
-        ]
-    except:
-        print("no GGS")
-
-    return pd.concat([colors, pd.Series(additional)]).to_dict()
-
-
->>>>>>> a1fa552f
 def create_title(title: str, **wildcards) -> str:
     """
     Standardizes wildcard writing in titles.
@@ -148,7 +94,6 @@
     return f"{title} \n ({wildcards_joined})"
 
 
-<<<<<<< HEAD
 def stacked_bar_horizons(
     stats,
     variable,
@@ -228,180 +173,6 @@
     fig.tight_layout()
     # plt.show(block=True)
     return fig
-=======
-#### Plot HTML ####
-def plot_accumulated_emissions_tech_html(
-    n: pypsa.Network,
-    save: str,
-    **wildcards,
-) -> None:
-    """
-    Plots accumulated emissions by technology.
-    """
-
-    # get data
-
-    emissions = get_tech_emissions_timeseries(n).cumsum().mul(1e-6)  # T -> MT
-    zeros = emissions.columns[(np.abs(emissions) < 1e-7).all()]
-    emissions = emissions.drop(columns=zeros)
-
-    # plot
-
-    color_palette = get_color_palette(n)
-
-    fig = px.area(
-        emissions,
-        x=emissions.index,
-        y=emissions.columns,
-        color_discrete_map=color_palette,
-    )
-
-    title = create_title("Technology Accumulated Emissions", **wildcards)
-    fig.update_layout(
-        title=dict(text=title, font=dict(size=TITLE_SIZE)),
-        xaxis_title="",
-        yaxis_title="Emissions [MT]",
-    )
-    fig.write_html(save)
-
-
-def plot_hourly_emissions_html(n: pypsa.Network, save: str, **wildcards) -> None:
-    """
-    Plots interactive snapshot emissions by technology.
-    """
-
-    # get data
-
-    emissions = get_tech_emissions_timeseries(n).mul(1e-6)  # T -> MT
-    zeros = emissions.columns[(np.abs(emissions) < 1e-7).all()]
-    emissions = emissions.drop(columns=zeros)
-
-    # plot
-    if not emissions.empty:
-        color_palette = get_color_palette(n)
-
-        fig = px.area(
-            emissions,
-            x=emissions.index,
-            y=emissions.columns,
-            color_discrete_map=color_palette,
-        )
-
-        title = create_title("Technology Emissions", **wildcards)
-        fig.update_layout(
-            title=dict(text=title, font=dict(size=TITLE_SIZE)),
-            xaxis_title="",
-            yaxis_title="Emissions [MT]",
-        )
-        fig.write_html(save)
-
-
-def plot_production_html(
-    n: pypsa.Network,
-    carriers_2_plot: list[str],
-    save: str,
-    **wildcards,
-) -> None:
-    """
-    Plots interactive timeseries production chart.
-    """
-    # get data
-
-    energy_mix = get_energy_timeseries(n).mul(1e-3)  # MW -> GW
-
-    # fix battery charge/discharge to only be positive
-    if "battery" in energy_mix:
-        col_rename = {
-            "battery charger": "battery",
-            "battery discharger": "battery",
-        }
-        energy_mix = energy_mix.rename(columns=col_rename)
-        energy_mix = energy_mix.groupby(level=0, axis=1).sum()
-        energy_mix["battery"] = energy_mix.battery.map(lambda x: max(0, x))
-
-    carriers_2_plot.append("battery")
-    energy_mix = energy_mix[[x for x in carriers_2_plot if x in energy_mix]]
-    energy_mix = energy_mix.rename(columns=n.carriers.nice_name)
-    energy_mix["Demand"] = get_demand_timeseries(n).mul(1e-3)  # MW -> GW
-
-    color_palette = get_color_palette(n)
-
-    fig = px.area(
-        energy_mix,
-        x=energy_mix.index,
-        y=[c for c in energy_mix.columns if c != "Demand"],
-        color_discrete_map=color_palette,
-    )
-    fig.add_trace(
-        go.Scatter(
-            x=energy_mix.index,
-            y=energy_mix.Demand,
-            mode="lines",
-            name="Demand",
-            line_color="darkblue",
-        ),
-    )
-    title = create_title("Production [GW]", **wildcards)
-    fig.update_layout(
-        title=dict(text=title, font=dict(size=TITLE_SIZE)),
-        xaxis_title="",
-        yaxis_title="Power [GW]",
-    )
-    fig.write_html(save)
-
-
-def plot_region_emissions_html(n: pypsa.Network, save: str, **wildcards) -> None:
-    """
-    Plots interactive region level emissions.
-    """
-
-    # get data
-    emissions = get_node_emissions_timeseries(n).mul(1e-6)  # T -> MT
-    emissions = emissions.T.groupby(n.buses.country).sum().T
-
-    # plot data
-    fig = px.area(
-        emissions,
-        x=emissions.index,
-        y=emissions.columns,
-    )
-
-    title = create_title("Regional CO2 Emissions", **wildcards)
-    fig.update_layout(
-        title=dict(text=title, font=dict(size=TITLE_SIZE)),
-        xaxis_title="",
-        yaxis_title="Emissions [MT]",
-    )
-    fig.write_html(save)
-
-
-def plot_node_emissions_html(n: pypsa.Network, save: str, **wildcards) -> None:
-    """
-    Plots interactive node level emissions.
-
-    Performance issues of this with many nodes!!
-    """
-
-    # get data
-
-    emissions = get_node_emissions_timeseries(n).mul(1e-6)  # T -> MT
-
-    # plot
-
-    fig = px.area(
-        emissions,
-        x=emissions.index,
-        y=emissions.columns,
-    )
-
-    title = create_title("Node Emissions", **wildcards)
-    fig.update_layout(
-        title=dict(text=title, font=dict(size=TITLE_SIZE)),
-        xaxis_title="",
-        yaxis_title="Emissions [MT]",
-    )
-    fig.write_html(save)
->>>>>>> a1fa552f
 
 
 #### Bar Plots ####
@@ -647,7 +418,8 @@
     carriers_2_plot = [ 'nuclear', 'coal', 'CCGT', 'OCGT', 'biomass', 'oil', 'egs', 
                         'onwind', 'solar',
                         'battery_charger', 'battery_discharger',
-                        '18hr_geothermal_charger', '18hr_geothermal_discharger',
+                        'GGS_charger', 'GGS_discharger',
+                        'GGS-GEO_charger', 'GGS-GEO_discharger',
                         '4hr_battery_storage_charger', '4hr_battery_storage_discharger']
 
     energy_mix = energy_mix[[x for x in carriers_2_plot if x in energy_mix]]
@@ -908,24 +680,7 @@
 ):
 
     df_capex_expand = n.generators.loc[
-<<<<<<< HEAD
         n.generators.p_nom_extendable & ~n.generators.index.str.contains("existing"),
-=======
-        n.generators.index.str.contains("new")
-        | n.generators.carrier.isin(
-            [
-                "nuclear",
-                "solar",
-                "onwind",
-                "offwind",
-                "offwind_floating",
-                "geothermal",
-                "egs",
-                "oil",
-                "hydro",
-            ],
-        ),
->>>>>>> a1fa552f
         :,
     ]
     df_capex_retire = n.generators.loc[
