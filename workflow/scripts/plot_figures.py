--- conflicted
+++ resolved
@@ -90,17 +90,6 @@
 # Global Plotting Settings
 TITLE_SIZE = 16
 
-<<<<<<< HEAD
-def get_color_palette(n: pypsa.Network) -> Dict[str,str]:
-    color_palette = n.carriers.set_index("nice_name").to_dict()["color"]
-    color_palette["Battery Charging"] = color_palette["Battery Storage"]
-    color_palette["Battery Discharging"] = color_palette["Battery Storage"]
-    # color_palette["H2"] = color_palette["Hydrogen Storage"]
-    # color_palette["H2 electrolysis"] = color_palette["Hydrogen Storage"]
-    color_palette["battery"] = color_palette["Battery Storage"]
-    color_palette["co2"] = "k"
-    return color_palette
-=======
 def get_color_palette(n: pypsa.Network) -> pd.Series:
     """Returns colors based on nice name"""
     
@@ -117,7 +106,6 @@
     }
     
     return pd.concat([colors, pd.Series(additional)])
->>>>>>> acedca90
 
 def get_bus_scale(interconnect: str) -> float:
     """Scales lines based on interconnect size"""
@@ -131,11 +119,7 @@
     if interconnect != "usa":
         return 2e4
     else:
-<<<<<<< HEAD
-        return 2e2
-=======
         return 3e3
->>>>>>> acedca90
 
 def create_title(title: str, **wildcards) -> str:
     """Standardizes wildcard writing in titles
@@ -488,22 +472,6 @@
     """
 
     # get data 
-<<<<<<< HEAD
-    
-    carriers = n.generators.carrier
-    carriers_storage_units = n.storage_units.carrier
-    carrier_nice_names = n.carriers.nice_name
-    
-    production = n.generators_t.p.mul(1e-3) # MW -> GW
-    production = production.groupby(carriers, axis=1).sum().rename(columns=carrier_nice_names)
-
-    storage = n.storage_units_t.p.groupby(carriers_storage_units, axis=1).sum().mul(1e-3)
-    storage_charge = storage[storage > 0].rename(columns={'battery':'Battery Discharging'}).fillna(0)
-    storage_discharge = storage[storage < 0].rename(columns={'battery':'Battery Charging'}).fillna(0)
-    energy_mix = pd.concat([production, storage_charge, storage_discharge], axis=1)
-
-    demand = pd.DataFrame(n.loads_t.p.sum(1).mul(1e-3)).rename(columns={0:"Demand"})
-=======
 
     energy_mix = get_energy_timeseries(n).mul(1e-3) # MW -> GW
     demand = get_demand_timeseries(n).mul(1e-3) # MW -> GW
@@ -521,7 +489,6 @@
         
     energy_mix = energy_mix[[x for x in carriers_2_plot if x in energy_mix]]
     energy_mix = energy_mix.rename(columns=n.carriers.nice_name)
->>>>>>> acedca90
     
     # plot 
     
@@ -562,20 +529,6 @@
     
     # get data 
     
-<<<<<<< HEAD
-    carriers = n.generators.carrier
-    carriers_storage_units = n.storage_units.carrier
-    carrier_nice_names = n.carriers.nice_name
-    production = n.generators_t.p
-    production = pd.DataFrame(production.groupby(carriers, axis=1)
-                              .sum().rename(columns=carrier_nice_names)
-                              .sum()).mul(1e-6).rename(columns={0:"Production (TWh)"}).reset_index()
-
-    storage = n.storage_units_t.p.groupby(carriers_storage_units, axis=1).sum().mul(1e-6)
-    storage_charge = storage[storage > 0].rename(columns={'battery':'Battery Discharging'}).sum().reset_index().rename(columns={0:"Production (TWh)"})
-    storage_discharge = storage[storage < 0].rename(columns={'battery':'Battery Charging'}).sum().reset_index().rename(columns={0:"Production (TWh)"})
-    energy_mix = pd.concat([production, storage_charge, storage_discharge])
-=======
     energy_mix = (
         get_energy_timeseries(n)
         .rename(columns={"battery charger": "battery", "battery discharger": "battery"})
@@ -588,7 +541,6 @@
     energy_mix = energy_mix[energy_mix.carrier.isin([x for x in carriers_2_plot if x != "battery"])].copy()
     energy_mix["color"] = energy_mix.carrier.map(n.carriers.color)
     energy_mix["carrier"] = energy_mix.carrier.map(n.carriers.nice_name)
->>>>>>> acedca90
     
     # plot 
     
