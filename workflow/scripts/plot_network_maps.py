"""
Plots static and interactive charts to analyze system results.

**Inputs**

A solved network

**Outputs**

Capacity maps for:
    - Base capacity
    - New capacity
    - Optimal capacity (does not show existing unused capacity)
    - Optimal browfield capacity
    - Renewable potential capacity

    .. image:: _static/plots/capacity-map.png
        :scale: 33 %

Emission charts for:
    - Emissions map by node

    .. image:: _static/plots/emissions-map.png
        :scale: 33 %
"""

import logging

import geopandas as gpd
import matplotlib.pyplot as plt
import numpy as np
import pandas as pd
import pypsa
import seaborn as sns
from cartopy import crs as ccrs
from pypsa.plot import add_legend_circles, add_legend_lines, add_legend_patches

logger = logging.getLogger(__name__)
import cartopy.crs as ccrs
import geopandas as gpd
import matplotlib.pyplot as plt
import pandas as pd
from _helpers import configure_logging
from add_electricity import sanitize_carriers
from matplotlib.lines import Line2D
from summary import (
    get_capacity_base,
    get_capacity_brownfield,
    get_demand_base,
    get_node_emissions_timeseries,
)

# Global Plotting Settings
TITLE_SIZE = 16


def get_color_palette(n: pypsa.Network) -> pd.Series:
    """
    Returns colors based on nice name.
    """

    colors = (n.carriers.reset_index().set_index("nice_name")).color

    # additional = {
    #     "Battery Charge": n.carriers.loc["battery"].color,
    #     "Battery Discharge": n.carriers.loc["battery"].color,
    #     "battery_discharger": n.carriers.loc["battery"].color,
    #     "battery_charger": n.carriers.loc["battery"].color,
    #     "4hr_battery_storage_discharger": n.carriers.loc["4hr_battery_storage"].color,
    #     "4hr_battery_storage_charger": n.carriers.loc["4hr_battery_storage"].color,
    #     "8hr_PHS_charger": n.carriers.loc["8hr_PHS"].color,
    #     "8hr_PHS_discharger": n.carriers.loc["8hr_PHS"].color,
    #     "10hr_PHS_charger": n.carriers.loc["10hr_PHS"].color,
    #     "10hr_PHS_discharger": n.carriers.loc["10hr_PHS"].color,
    #     "co2": "k",
    # }

    # Initialize the additional dictionary
    additional = {
<<<<<<< HEAD
=======
        "Battery Charge": n.carriers.loc["battery"].color,
        "Battery Discharge": n.carriers.loc["battery"].color,
        "battery_discharger": n.carriers.loc["battery"].color,
        "battery_charger": n.carriers.loc["battery"].color,
        # "4hr_battery_storage_discharger": n.carriers.loc["4hr_battery_storage"].color,
        # "4hr_battery_storage_charger": n.carriers.loc["4hr_battery_storage"].color,
>>>>>>> a1fa552f
        "co2": "k",
    }

    # Loop through the carriers DataFrame
    for index, row in n.carriers.iterrows():
        if "battery" in index or "PHS" in index:
            color = row.color
            additional.update(
                {
                    f"{index}_charger": color,
                    f"{index}_discharger": color,
                },
            )

    return pd.concat([colors, pd.Series(additional)]).to_dict()


def get_bus_scale(interconnect: str) -> float:
    """
    Scales lines based on interconnect size.
    """
    if interconnect != "usa":
        return 1e5
    else:
        return 4e4


def get_line_scale(interconnect: str) -> float:
    """
    Scales lines based on interconnect size.
    """
    if interconnect != "usa":
        return 2e3
    else:
        return 3e3


def create_title(title: str, **wildcards) -> str:
    """
    Standardizes wildcard writing in titles.

    Arguments:
        title: str
            Title of chart to plot
        **wildcards
            any wildcards to add to title
    """
    w = []
    for wildcard, value in wildcards.items():
        if wildcard == "interconnect":
            w.append(f"interconnect = {value}")
        elif wildcard == "clusters":
            w.append(f"#clusters = {value}")
        elif wildcard == "ll":
            w.append(f"ll = {value}")
        elif wildcard == "opts":
            w.append(f"opts = {value}")
        elif wildcard == "sector":
            w.append(f"sectors = {value}")
    wildcards_joined = " | ".join(w)
    return f"{title} \n ({wildcards_joined})"


def remove_sector_buses(df: pd.DataFrame) -> pd.DataFrame:
    """
    Removes buses for sector coupling.
    """

    num_levels = df.index.nlevels

    if num_levels > 1:
        condition = (df.index.get_level_values("bus").str.endswith(" gas")) | (
            df.index.get_level_values("bus").str.endswith(" gas storage")
        )
    else:
        condition = (
            (df.index.str.endswith(" gas"))
            | (df.index.str.endswith(" gas storage"))
            | (df.index.str.endswith(" gas import"))
            | (df.index.str.endswith(" gas export"))
        )
    return df.loc[~condition].copy()


def plot_emissions_map(
    n: pypsa.Network,
    regions: gpd.GeoDataFrame,
    save: str,
    **wildcards,
) -> None:

    # get data

    emissions = (
        get_node_emissions_timeseries(n)
        .groupby(level=0, axis=1)  # group columns
        .sum()
        .sum()  # collaps rows
        .mul(1e-6)  # T -> MT
    )
    emissions = remove_sector_buses(emissions.T).T
    emissions.index.name = "bus"

    # plot data

    fig, ax = plt.subplots(
        figsize=(10, 10),
        subplot_kw={"projection": ccrs.EqualEarth(n.buses.x.mean())},
    )

    bus_scale = 1

    with plt.rc_context({"patch.linewidth": 0.1}):
        n.plot(
            bus_sizes=emissions / bus_scale,
            bus_colors="k",
            bus_alpha=0.7,
            line_widths=0,
            link_widths=0,
            ax=ax,
            margin=0.2,
            color_geomap=None,
        )

    # onshore regions
    regions.plot(
        ax=ax,
        facecolor="whitesmoke",
        edgecolor="white",
        aspect="equal",
        transform=ccrs.PlateCarree(),
        linewidth=1.2,
    )
    ax.set_extent(regions.total_bounds[[0, 2, 1, 3]])

    title = create_title("Emissions (MTonne)", **wildcards)
    ax.set_title(title, fontsize=TITLE_SIZE, pad=20)
    fig.tight_layout()

    fig.savefig(save)


def plot_capacity_map(
    n: pypsa.Network,
    bus_values: pd.DataFrame,
    line_values: pd.DataFrame,
    link_values: pd.DataFrame,
    regions: gpd.GeoDataFrame,
    bus_scale=1,
    line_scale=1,
    title=None,
    flow=None,
    line_colors="teal",
    link_colors="green",
    line_cmap="viridis",
    line_norm=None,
) -> tuple[plt.figure, plt.axes]:
    """
    Generic network plotting function for capacity pie charts at each node.
    """

    fig, ax = plt.subplots(
        figsize=(10, 10),
        subplot_kw={"projection": ccrs.EqualEarth(n.buses.x.mean())},
    )

    line_width = line_values / line_scale
    link_width = link_values / line_scale

    with plt.rc_context({"patch.linewidth": 0.1}):
        n.plot(
            bus_sizes=bus_values / bus_scale,
            bus_colors=n.carriers.color,
            bus_alpha=0.7,
            line_widths=line_width,
            link_widths=0 if link_width.empty else link_width,
            line_colors=line_colors,
            link_colors=link_colors,
            ax=ax,
            margin=0.2,
            color_geomap=None,
            flow=flow,
            line_cmap=line_cmap,
            line_norm=line_norm,
        )

    # onshore regions
    regions.plot(
        ax=ax,
        facecolor="whitesmoke",
        edgecolor="white",
        aspect="equal",
        transform=ccrs.PlateCarree(),
        linewidth=1.2,
    )
    ax.set_extent(regions.total_bounds[[0, 2, 1, 3]])

    legend_kwargs = {"loc": "upper left", "frameon": False}
    bus_sizes = [5000, 10e3, 50e3]  # in MW
    line_sizes = [2000, 5000]  # in MW

    add_legend_circles(
        ax,
        [s / bus_scale for s in bus_sizes],
        [f"{s / 1000} GW" for s in bus_sizes],
        legend_kw={"bbox_to_anchor": (1, 1), **legend_kwargs},
    )
    add_legend_lines(
        ax,
        [s / line_scale for s in line_sizes],
        [f"{s / 1000} GW" for s in line_sizes],
        legend_kw={"bbox_to_anchor": (1, 0.8), **legend_kwargs},
    )
    add_legend_patches(
        ax,
        n.carriers.color.fillna("#000000"),
        n.carriers.nice_name,
        legend_kw={"bbox_to_anchor": (1, 0), **legend_kwargs, "loc": "lower left"},
    )
    if not title:
        ax.set_title(f"Capacity (MW)", fontsize=TITLE_SIZE, pad=20)
    else:
        ax.set_title(title, fontsize=TITLE_SIZE, pad=20)
    fig.tight_layout()

    return fig, ax


def plot_demand_map(
    n: pypsa.Network,
    regions: gpd.GeoDataFrame,
    carriers: list[str],
    save: str,
    **wildcards,
) -> None:
    """
    Plots map of network nodal demand.
    """

    # get data

    bus_values = get_demand_base(n).mul(1e-3)
    line_values = n.lines.s_nom
    link_values = n.links.p_nom.replace(to_replace={pd.NA: 0})

    # plot data
    title = create_title("Network Demand", **wildcards)
    interconnect = wildcards.get("interconnect", None)
    bus_scale = get_bus_scale(interconnect) if interconnect else 1
    line_scale = get_line_scale(interconnect) if interconnect else 1

    fig, ax = plt.subplots(
        figsize=(10, 10),
        subplot_kw={"projection": ccrs.EqualEarth(n.buses.x.mean())},
    )

    line_width = line_values / line_scale
    link_width = link_values / line_scale

    with plt.rc_context({"patch.linewidth": 0.1}):
        n.plot(
            bus_sizes=bus_values / bus_scale,
            # bus_colors=None,
            bus_alpha=0.7,
            line_widths=line_width,
            link_widths=0 if link_width.empty else link_width,
            line_colors="teal",
            ax=ax,
            margin=0.2,
            color_geomap=None,
        )

    # onshore regions
    regions.plot(
        ax=ax,
        facecolor="whitesmoke",
        edgecolor="white",
        aspect="equal",
        transform=ccrs.PlateCarree(),
        linewidth=1.2,
    )
    ax.set_extent(regions.total_bounds[[0, 2, 1, 3]])

    legend_kwargs = {"loc": "upper left", "frameon": False}
    bus_sizes = [5000, 10e3, 50e3]  # in MW
    line_sizes = [2000, 5000]  # in MW

    add_legend_circles(
        ax,
        [s / bus_scale for s in bus_sizes],
        [f"{s / 1000} GW" for s in bus_sizes],
        legend_kw={"bbox_to_anchor": (1, 1), **legend_kwargs},
    )
    add_legend_lines(
        ax,
        [s / line_scale for s in line_sizes],
        [f"{s / 1000} GW" for s in line_sizes],
        legend_kw={"bbox_to_anchor": (1, 0.8), **legend_kwargs},
    )
    add_legend_patches(
        ax,
        n.carriers.color.fillna("#000000"),
        n.carriers.nice_name,
        legend_kw={"bbox_to_anchor": (1, 0), **legend_kwargs, "loc": "lower left"},
    )
    if not title:
        ax.set_title(f"Total Annual Demand (MW)", fontsize=TITLE_SIZE, pad=20)
    else:
        ax.set_title(title, fontsize=TITLE_SIZE, pad=20)
    fig.tight_layout()
    fig.savefig(save)


def plot_base_capacity_map(
    n: pypsa.Network,
    regions: gpd.GeoDataFrame,
    carriers: list[str],
    save: str,
    **wildcards,
) -> None:
    """
    Plots map of base network capacities.
    """

    # get data

    bus_values = get_capacity_base(n)
    bus_values = bus_values[bus_values.index.get_level_values(1).isin(carriers)]
    bus_values = remove_sector_buses(bus_values).groupby(by=["bus", "carrier"]).sum()

    line_values = n.lines.s_nom
    link_values = n.links.p_nom.replace(0)

    # plot data

    title = create_title("Base Network Capacities", **wildcards)
    interconnect = wildcards.get("interconnect", None)
    bus_scale = get_bus_scale(interconnect) if interconnect else 1
    line_scale = get_line_scale(interconnect) if interconnect else 1

    fig, _ = plot_capacity_map(
        n=n,
        bus_values=bus_values,
        line_values=line_values,
        link_values=n.links.p_nom.replace(to_replace={pd.NA: 0}),
        regions=regions,
        line_scale=line_scale,
        bus_scale=bus_scale,
        title=title,
    )
    fig.savefig(save)


def plot_opt_capacity_map(
    n: pypsa.Network,
    regions: gpd.GeoDataFrame,
    carriers: list[str],
    save: str,
    **wildcards,
) -> None:
    """
    Plots map of optimal network capacities.
    """

    # get data
    # capacity = n.statistics()[['Optimal Capacity']]
    # capacity = capacity[capacity.index.get_level_values(0).isin(['Generator', 'StorageUnit'])]
    # capacity.index = capacity.index.droplevel(0)

    bus_values = get_capacity_brownfield(n)
    bus_values = bus_values[bus_values.index.get_level_values("carrier").isin(carriers)]
    bus_values = (
        remove_sector_buses(bus_values)
        .reset_index()
        .groupby(by=["bus", "carrier"])
        .sum()
        .squeeze()
    )
    line_values = n.lines.s_nom_opt

    # plot data
    title = create_title(f"Optimal Network Capacities", **wildcards)
    interconnect = wildcards.get("interconnect", None)
    bus_scale = get_bus_scale(interconnect) if interconnect else 1
    line_scale = get_line_scale(interconnect) if interconnect else 1

    fig, _ = plot_capacity_map(
        n=n,
        bus_values=bus_values,
        line_values=line_values,
        link_values=n.links.p_nom_opt.replace(to_replace={pd.NA: 0}),
        regions=regions,
        line_scale=line_scale,
        bus_scale=bus_scale,
        title=title,
    )
    fig.savefig(save)


def plot_new_capacity_map(
    n: pypsa.Network,
    regions: gpd.GeoDataFrame,
    carriers: list[str],
    save: str,
    **wildcards,
) -> None:
    """
    Plots map of new capacity.
    """

    # get data
    # expanded_capacity = n.statistics.expanded_capacity()
    # expanded_capacity = expanded_capacity[expanded_capacity.index.get_level_values(0).isin(['Generator', 'StorageUnit'])]
    # expanded_capacity.index = expanded_capacity.index.droplevel(0)

    bus_pnom = get_capacity_base(n)
    bus_pnom_opt = get_capacity_brownfield(n)

    bus_values = bus_pnom_opt - bus_pnom
    bus_values = bus_values[
        (bus_values > 0) & (bus_values.index.get_level_values(1).isin(carriers))
    ]
    bus_values = (
        remove_sector_buses(bus_values)
        .reset_index()
        .groupby(by=["bus", "carrier"])
        .sum()
        .squeeze()
    )

    line_snom = n.lines.s_nom
    line_snom_opt = n.lines.s_nom_opt
    line_values = line_snom_opt - line_snom

    link_pnom = n.links.p_nom
    link_pnom_opt = n.links.p_nom_opt
    link_values = link_pnom_opt - link_pnom

    # plot data
    title = create_title("New Network Capacities", **wildcards)
    interconnect = wildcards.get("interconnect", None)
    bus_scale = get_bus_scale(interconnect) if interconnect else 1
    line_scale = get_line_scale(interconnect) if interconnect else 1

    fig, _ = plot_capacity_map(
        n=n,
        bus_values=bus_values,
        line_values=line_values,
        link_values=link_values.replace(to_replace={pd.NA: 0}),
        regions=regions,
        line_scale=line_scale,
        bus_scale=bus_scale,
        title=title,
    )
    fig.savefig(save)


def plot_renewable_potential(
    n: pypsa.Network,
    regions: gpd.GeoDataFrame,
    save: str,
    **wildcards,
) -> None:
    """
    Plots wind and solar resource potential by node.
    """

    # get data
    renew = n.generators[
        (n.generators.p_nom_max != np.inf)
        & (n.generators.build_year == 2030)
        & (
            n.generators.carrier.isin(
                ["onwind", "offwind", "offwind_floating", "solar", "EGS"],
            )
        )
    ]

    bus_values = renew.groupby(["bus", "carrier"]).p_nom_max.sum()

    # bus_pnom_opt = get_capacity_brownfield(n)
    # bus_pnom_opt = bus_pnom_opt.loc[bus_values.index]
    # print((bus_values - bus_pnom_opt)/bus_values)

    # do not show lines or links
    line_values = pd.Series(0, index=n.lines.s_nom.index)
    link_values = pd.Series(0, index=n.links.p_nom.index)

    # plot data
    title = create_title("Renewable Capacity Potential", **wildcards)
    interconnect = wildcards.get("interconnect", None)
    bus_scale = get_bus_scale(interconnect) if interconnect else 1

    bus_scale *= 15  # since potential capacity is so big

    fig, ax = plot_capacity_map(
        n=n,
        bus_values=bus_values,
        line_values=line_values,
        link_values=link_values,
        regions=regions,
        bus_scale=bus_scale,
        title=title,
    )

    # only show renewables in legend
    fig.artists[-2].remove()  # remove line width legend
    fig.artists[-1].remove()  # remove existing colour legend
    renew_carriers = n.carriers[
        n.carriers.index.isin(["onwind", "offwind", "offwind_floating", "solar", "EGS"])
    ]
    add_legend_patches(
        ax,
        renew_carriers.color,
        renew_carriers.nice_name,
        legend_kw={"bbox_to_anchor": (1, 0), "frameon": False, "loc": "lower left"},
    )

    fig.savefig(save)


def plot_lmp_map(network: pypsa.Network, save: str, **wildcards):
    fig, ax = plt.subplots(
        subplot_kw={"projection": ccrs.PlateCarree()},
        figsize=(8, 8),
    )

    lmps = n.buses_t.marginal_price.mean()

    plt.hexbin(
        network.buses.x,
        network.buses.y,
        gridsize=40,
        C=lmps,
        cmap=plt.cm.bwr,
        zorder=3,
    )
    network.plot(ax=ax, line_widths=pd.Series(0.5, network.lines.index), bus_sizes=0)

    cb = plt.colorbar(
        location="bottom",
        pad=0.01,
    )  # Adjust the pad value to move the color bar closer
    cb.set_label("LMP ($/MWh)")
    plt.title(create_title("Locational Marginal Price [$/MWh]", **wildcards))
    plt.tight_layout(
        rect=[0, 0, 1, 0.95],
    )  # Adjust the rect values to make the layout tighter
    plt.savefig(save)


if __name__ == "__main__":
    if "snakemake" not in globals():
        from _helpers import mock_snakemake

        snakemake = mock_snakemake(
            "plot_network_maps",
            interconnect="texas",
            clusters=7,
            ll="v1.00",
            opts="REM-400SEG",
            sector="E",
        )
    configure_logging(snakemake)

    # extract shared plotting files
    n = pypsa.Network(snakemake.input.network)
    onshore_regions = gpd.read_file(snakemake.input.regions_onshore)

    sanitize_carriers(n, snakemake.config)

    # mappers
    generating_link_carrier_map = {"fuel cell": "H2", "battery discharger": "battery"}

    # carriers to plot
    carriers = (
        snakemake.params.electricity["conventional_carriers"]
        + snakemake.params.electricity["renewable_carriers"]
        + snakemake.params.electricity["extendable_carriers"]["Generator"]
        + snakemake.params.electricity["extendable_carriers"]["StorageUnit"]
        + snakemake.params.electricity["extendable_carriers"]["Store"]
        + snakemake.params.electricity["extendable_carriers"]["Link"]
    )
    carriers = list(set(carriers))  # remove any duplicates

    # plotting theme
    sns.set_theme("paper", style="darkgrid")

    # create plots
    plot_base_capacity_map(
        n,
        onshore_regions,
        carriers,
        snakemake.output["capacity_map_base.pdf"],
        **snakemake.wildcards,
    )
    plot_opt_capacity_map(
        n,
        onshore_regions,
        carriers,
        **snakemake.wildcards,
        save=snakemake.output["capacity_map_optimized.pdf"],
    )
    # plot_new_capacity_map(
    #     n,
    #     onshore_regions,
    #     carriers,
    #     **snakemake.wildcards,
    #     save=snakemake.output["capacity_map_new.pdf"],
    # )
    plot_demand_map(
        n,
        onshore_regions,
        carriers,
        snakemake.output["demand_map.pdf"],
        **snakemake.wildcards,
    )
    plot_emissions_map(
        n,
        onshore_regions,
        snakemake.output["emissions_map.pdf"],
        **snakemake.wildcards,
    )
    plot_renewable_potential(
        n,
        onshore_regions,
        snakemake.output["renewable_potential_map.pdf"],
        **snakemake.wildcards,
    )
    # plot_lmp_map(n, snakemake.output["lmp_map.pdf"], **snakemake.wildcards)<|MERGE_RESOLUTION|>--- conflicted
+++ resolved
@@ -77,15 +77,6 @@
 
     # Initialize the additional dictionary
     additional = {
-<<<<<<< HEAD
-=======
-        "Battery Charge": n.carriers.loc["battery"].color,
-        "Battery Discharge": n.carriers.loc["battery"].color,
-        "battery_discharger": n.carriers.loc["battery"].color,
-        "battery_charger": n.carriers.loc["battery"].color,
-        # "4hr_battery_storage_discharger": n.carriers.loc["4hr_battery_storage"].color,
-        # "4hr_battery_storage_charger": n.carriers.loc["4hr_battery_storage"].color,
->>>>>>> a1fa552f
         "co2": "k",
     }
 
@@ -556,7 +547,7 @@
     # get data
     renew = n.generators[
         (n.generators.p_nom_max != np.inf)
-        & (n.generators.build_year == 2030)
+        # & (n.generators.build_year == 2030)
         & (
             n.generators.carrier.isin(
                 ["onwind", "offwind", "offwind_floating", "solar", "EGS"],
