# SPDX-FileCopyrightText: : 2017-2023 The PyPSA-Eur Authors
#
# SPDX-License-Identifier: MIT
"""
Solves optimal operation and capacity for a network with the option to
iteratively optimize while updating line reactances.

This script is used for optimizing the electrical network as well as the
sector coupled network.

Description
-----------

Total annual system costs are minimised with PyPSA. The full formulation of the
linear optimal power flow (plus investment planning
is provided in the
`documentation of PyPSA <https://pypsa.readthedocs.io/en/latest/optimal_power_flow.html#linear-optimal-power-flow>`_.

The optimization is based on the :func:`network.optimize` function.
Additionally, some extra constraints specified in :mod:`solve_network` are added.

.. note::

    The rules ``solve_elec_networks`` and ``solve_sector_networks`` run
    the workflow for all scenarios in the configuration file (``scenario:``)
    based on the rule :mod:`solve_network`.
"""
import logging
import re

import numpy as np
import pandas as pd
import pypsa
import xarray as xr
from _helpers import configure_logging, update_config_with_sector_opts

logger = logging.getLogger(__name__)
pypsa.pf.logger.setLevel(logging.WARNING)
from pypsa.descriptors import get_switchable_as_dense as get_as_dense


def add_land_use_constraint(n, planning_horizons, config):
    if "m" in snakemake.wildcards.clusters:
        _add_land_use_constraint_m(n, planning_horizons, config)
    else:
        _add_land_use_constraint(n)


def _add_land_use_constraint(n):
    # warning: this will miss existing offwind which is not classed AC-DC and has carrier 'offwind'

    for carrier in ["solar", "onwind", "offwind-ac", "offwind-dc"]:
        extendable_i = (n.generators.carrier == carrier) & n.generators.p_nom_extendable
        n.generators.loc[extendable_i, "p_nom_min"] = 0

        ext_i = (n.generators.carrier == carrier) & ~n.generators.p_nom_extendable
        existing = (
            n.generators.loc[ext_i, "p_nom"]
            .groupby(n.generators.bus.map(n.buses.location))
            .sum()
        )
        existing.index += " " + carrier + "-" + snakemake.wildcards.planning_horizons
        n.generators.loc[existing.index, "p_nom_max"] -= existing

    # check if existing capacities are larger than technical potential
    existing_large = n.generators[
        n.generators["p_nom_min"] > n.generators["p_nom_max"]
    ].index
    if len(existing_large):
        logger.warning(
            f"Existing capacities larger than technical potential for {existing_large},\
                        adjust technical potential to existing capacities",
        )
        n.generators.loc[existing_large, "p_nom_max"] = n.generators.loc[
            existing_large,
            "p_nom_min",
        ]

    n.generators.p_nom_max.clip(lower=0, inplace=True)


def _add_land_use_constraint_m(n, planning_horizons, config):
    # if generators clustering is lower than network clustering, land_use accounting is at generators clusters

    planning_horizons = param["planning_horizons"]
    grouping_years = config["existing_capacities"]["grouping_years"]
    current_horizon = snakemake.wildcards.planning_horizons

    for carrier in ["solar", "onwind", "offwind-ac", "offwind-dc"]:
        existing = n.generators.loc[n.generators.carrier == carrier, "p_nom"]
        ind = list(
            {i.split(sep=" ")[0] + " " + i.split(sep=" ")[1] for i in existing.index},
        )

        previous_years = [
            str(y)
            for y in planning_horizons + grouping_years
            if y < int(snakemake.wildcards.planning_horizons)
        ]

        for p_year in previous_years:
            ind2 = [
                i for i in ind if i + " " + carrier + "-" + p_year in existing.index
            ]
            sel_current = [i + " " + carrier + "-" + current_horizon for i in ind2]
            sel_p_year = [i + " " + carrier + "-" + p_year for i in ind2]
            n.generators.loc[sel_current, "p_nom_max"] -= existing.loc[
                sel_p_year
            ].rename(lambda x: x[:-4] + current_horizon)

    n.generators.p_nom_max.clip(lower=0, inplace=True)


def add_co2_sequestration_limit(n, limit=200):
    """
    Add a global constraint on the amount of Mt CO2 that can be sequestered.
    """
    n.carriers.loc["co2 stored", "co2_absorptions"] = -1
    n.carriers.co2_absorptions = n.carriers.co2_absorptions.fillna(0)

    limit = limit * 1e6
    for o in opts:
        if "seq" not in o:
            continue
        limit = float(o[o.find("seq") + 3 :]) * 1e6
        break

    n.add(
        "GlobalConstraint",
        "co2_sequestration_limit",
        sense="<=",
        constant=limit,
        type="primary_energy",
        carrier_attribute="co2_absorptions",
    )


def prepare_network(
    n,
    solve_opts=None,
    config=None,
    foresight=None,
    planning_horizons=None,
    co2_sequestration_potential=None,
):
    if "clip_p_max_pu" in solve_opts:
        for df in (
            n.generators_t.p_max_pu,
            n.generators_t.p_min_pu,
            n.storage_units_t.inflow,
        ):
            df.where(df > solve_opts["clip_p_max_pu"], other=0.0, inplace=True)

    load_shedding = solve_opts.get("load_shedding")
    if load_shedding:
        # intersect between macroeconomic and surveybased willingness to pay
        # http://journal.frontiersin.org/article/10.3389/fenrg.2015.00055/full
        # TODO: retrieve color and nice name from config
        n.add("Carrier", "load", color="#dd2e23", nice_name="Load shedding")
        buses_i = n.buses.query("carrier == 'AC'").index
        if not np.isscalar(load_shedding):
            # TODO: do not scale via sign attribute (use Eur/MWh instead of Eur/kWh)
            load_shedding = 1e2  # Eur/kWh

        n.madd(
            "Generator",
            buses_i,
            " load",
            bus=buses_i,
            carrier="load",
            sign=1e-3,  # Adjust sign to measure p and p_nom in kW instead of MW
            marginal_cost=load_shedding,  # Eur/kWh
            p_nom=1e9,  # kW
        )

    if solve_opts.get("noisy_costs"):
        for t in n.iterate_components():
            # if 'capital_cost' in t.df:
            #    t.df['capital_cost'] += 1e1 + 2.*(np.random.random(len(t.df)) - 0.5)
            if "marginal_cost" in t.df:
                t.df["marginal_cost"] += 1e-2 + 2e-3 * (
                    np.random.random(len(t.df)) - 0.5
                )

        for t in n.iterate_components(["Line", "Link"]):
            t.df["capital_cost"] += (
                1e-1 + 2e-2 * (np.random.random(len(t.df)) - 0.5)
            ) * t.df["length"]

    if solve_opts.get("nhours"):
        nhours = solve_opts["nhours"]
        n.set_snapshots(n.snapshots[:nhours])
        n.snapshot_weightings[:] = 8760.0 / nhours

    if foresight == "myopic":
        add_land_use_constraint(n, planning_horizons, config)

    if n.stores.carrier.eq("co2 stored").any():
        limit = co2_sequestration_potential
        add_co2_sequestration_limit(n, limit=limit)

    return n


def add_CCL_constraints(n, config):
    """
    Add CCL (country & carrier limit) constraint to the network.

    Add minimum or maximum levels of generator nominal capacity per carrier for individual countries. Each constraint can be designated for a specified planning horizon in multi-period models. Opts and path for agg_p_nom_minmax.csv must be defined in config.yaml. Default file is available at config/policy_constraints/agg_p_nom_minmax.csv.

    Parameters
    ----------
    n : pypsa.Network
    config : dict

    Example
    -------
    scenario:
        opts: [Co2L-CCL-24H]
    electricity:
        agg_p_nom_limits: config/policy_constraints/agg_p_nom_minmax.csv
    """
    agg_p_nom_minmax = pd.read_csv(
        config["electricity"]["agg_p_nom_limits"],
        index_col=[1, 2],
    )
    agg_p_nom_minmax = agg_p_nom_minmax[
        agg_p_nom_minmax.planning_horizon == int(snakemake.params.planning_horizons[0])
    ].drop(columns="planning_horizon")

    logger.info("Adding generation capacity constraints per carrier and country")
    p_nom = n.model["Generator-p_nom"]

    gens = n.generators.query("p_nom_extendable").rename_axis(index="Generator-ext")
    grouper = pd.concat([gens.bus.map(n.buses.country), gens.carrier], axis=1)
    lhs = p_nom.groupby(grouper).sum().rename(bus="country")

    gens_non_extendable = n.generators.query("not p_nom_extendable")

    minimum = xr.DataArray(agg_p_nom_minmax["min"].dropna()).rename(dim_0="group")
    index = minimum.indexes["group"].intersection(lhs.indexes["group"])
    if not index.empty:
        n.model.add_constraints(
            lhs.sel(group=index) >= minimum.loc[index],
            name="agg_p_nom_min",
        )

    maximum = xr.DataArray(agg_p_nom_minmax["max"].dropna()).rename(dim_0="group")
    index = maximum.indexes["group"].intersection(lhs.indexes["group"])
    if not index.empty:
        n.model.add_constraints(
            lhs.sel(group=index) <= maximum.loc[index],
            name="agg_p_nom_max",
        )


def add_RPS_constraints(n, config):
    """
    Add Renewable Portfolio Standards constraint to the network.

    Add percent levels of generator production (MWh) per carrier or groups of carriers for individual countries. Each constraint can be designated for a specified planning horizon in multi-period models. Opts and path for portfolio_standards.csv must be defined in config.yaml. Default file is available at config/policy_constraints/portfolio_standards.csv.

    Parameters
    ----------
    n : pypsa.Network
    config : dict

    Example
    -------
    scenario:
        opts: [Co2L-RPS-24H]
    electricity:
        portfolio_standards: config/policy_constraints/portfolio_standards.csv
    """
    portfolio_standards = pd.read_csv(
        config["electricity"]["portfolio_standards"],
        index_col=[1, 2],
    )
    portfolio_standards = portfolio_standards[
        portfolio_standards.planning_horizon
        == int(snakemake.params.planning_horizons[0])
    ].drop(columns="planning_horizon")

    logger.info("Adding generation capacity constraints per carrier and country")
    p = n.model["Generator-p"]

    gens = n.generators.rename_axis(index="Generator")

    grouper = pd.concat([gens.bus.map(n.buses.country), gens.carrier], axis=1)
    lhs = p.groupby(grouper).sum().rename(bus="country")

    pct = xr.DataArray(portfolio_standards["pct"].dropna()).rename(dim_0="group")
    new_tuples = []
    for pct_tuple in pct.indexes["group"]:  # loop through each RPS policy
        region, carriers = pct_tuple

        if region not in n.buses.country.values:
            continue

        carriers_list = [carrier.strip() for carrier in carriers.split(",")]
        if isinstance(carriers_list, list):
            # Create a new tuple for each energy type and append to new list
            for carrier in carriers_list:
                new_tuples.append((region, carrier))
        else:
            # If it's not a list, just append the original tuple
            new_tuples.append(pct_tuple)

        new_multi_index = pd.MultiIndex.from_tuples(
            new_tuples,
            names=["region", "carrier"],
        )
        index = new_multi_index.intersection(lhs.indexes["group"])
        if not index.empty:
            logger.info(f"Adding RPS constraint for {region}")

            n.model.add_constraints(
                lhs.sel(group=index).sum()
                >= pct.loc[region].values[0] * (lhs.sel(group=region).sum()),
                name=f"GlobalConstraint-{region}_portfolio_standard",
            )


def add_EQ_constraints(n, o, scaling=1e-1):
    """
    Add equity constraints to the network.

    Currently this is only implemented for the electricity sector only.

    Opts must be specified in the config.yaml.

    Parameters
    ----------
    n : pypsa.Network
    o : str

    Example
    -------
    scenario:
        opts: [Co2L-EQ0.7-24H]

    Require each country or node to on average produce a minimal share
    of its total electricity consumption itself. Example: EQ0.7c demands each country
    to produce on average at least 70% of its consumption; EQ0.7 demands
    each node to produce on average at least 70% of its consumption.
    """
    # TODO: Generalize to cover myopic and other sectors?
    float_regex = r"[0-9]*\.?[0-9]+"
    level = float(re.findall(float_regex, o)[0])
    if o[-1] == "c":
        ggrouper = n.generators.bus.map(n.buses.country)
        lgrouper = n.loads.bus.map(n.buses.country)
        sgrouper = n.storage_units.bus.map(n.buses.country)
    else:
        ggrouper = n.generators.bus
        lgrouper = n.loads.bus
        sgrouper = n.storage_units.bus
    load = (
        n.snapshot_weightings.generators
        @ n.loads_t.p_set.groupby(lgrouper, axis=1).sum()
    )
    inflow = (
        n.snapshot_weightings.stores
        @ n.storage_units_t.inflow.groupby(sgrouper, axis=1).sum()
    )
    inflow = inflow.reindex(load.index).fillna(0.0)
    rhs = scaling * (level * load - inflow)
    p = n.model["Generator-p"]
    lhs_gen = (
        (p * (n.snapshot_weightings.generators * scaling))
        .groupby(ggrouper.to_xarray())
        .sum()
        .sum("snapshot")
    )
    # TODO: double check that this is really needed, why do have to subtract the spillage
    if not n.storage_units_t.inflow.empty:
        spillage = n.model["StorageUnit-spill"]
        lhs_spill = (
            (spillage * (-n.snapshot_weightings.stores * scaling))
            .groupby(sgrouper.to_xarray())
            .sum()
            .sum("snapshot")
        )
        lhs = lhs_gen + lhs_spill
    else:
        lhs = lhs_gen
    n.model.add_constraints(lhs >= rhs, name="equity_min")


def add_BAU_constraints(n, config):
    """
    Add a per-carrier minimal overall capacity.

    BAU_mincapacities and opts must be adjusted in the config.yaml.

    Parameters
    ----------
    n : pypsa.Network
    config : dict

    Example
    -------
    scenario:
        opts: [Co2L-BAU-24H]
    electricity:
        BAU_mincapacities:
            solar: 0
            onwind: 0
            OCGT: 100000
            offwind-ac: 0
            offwind-dc: 0
    Which sets minimum expansion across all nodes e.g. in Europe to 100GW.
    OCGT bus 1 + OCGT bus 2 + ... > 100000
    """
    mincaps = pd.Series(config["electricity"]["BAU_mincapacities"])
    p_nom = n.model["Generator-p_nom"]
    ext_i = n.generators.query("p_nom_extendable")
    ext_carrier_i = xr.DataArray(ext_i.carrier.rename_axis("Generator-ext"))
    lhs = p_nom.groupby(ext_carrier_i).sum()
    index = mincaps.index.intersection(lhs.indexes["carrier"])
    rhs = mincaps[index].rename_axis("carrier")
    n.model.add_constraints(lhs >= rhs, name="bau_mincaps")


def add_interface_limits(n, sns, config):
    """
    Adds interface transmission limits to constrain inter-regional transfer
    capacities based on user-defined inter-regional transfer capacity limits.
    """
    logger.info("Adding Interface Transmission Limits.")
    limits = pd.read_csv(snakemake.input.flowgates)
    user_limits = pd.read_csv(
        config["electricity"]["transmission_interface_limits"],
    ).rename(
        columns={
            "region_1": "r",
            "region_2": "rr",
            "flow_12": "MW_f0",
            "flow_21": "MW_r0",
        },
    )

    limits = pd.concat([limits, user_limits])

    lines_s = n.model["Line-s"]
    links_p = n.model["Link-p"]

    for idx, interface in limits.iterrows():
        regions_list_r = [region.strip() for region in interface.r.split(",")]
        regions_list_rr = [region.strip() for region in interface.rr.split(",")]

        zone0_buses = n.buses[n.buses.country.isin(regions_list_r)]
        zone1_buses = n.buses[n.buses.country.isin(regions_list_rr)]
        if zone0_buses.empty & zone1_buses.empty:
            continue

        logger.info(f"Adding Interface Transmission Limit for {interface.interface}")
        interface_lines_b0 = n.lines[
            n.lines.bus0.isin(zone0_buses.index) & n.lines.bus1.isin(zone1_buses.index)
        ]
        interface_lines_b1 = n.lines[
            n.lines.bus0.isin(zone1_buses.index) & n.lines.bus1.isin(zone0_buses.index)
        ]
        interface_links_b0 = n.links[
            n.links.bus0.isin(zone0_buses.index) & n.links.bus1.isin(zone1_buses.index)
        ]
        interface_links_b1 = n.links[
            n.links.bus0.isin(zone1_buses.index) & n.links.bus1.isin(zone0_buses.index)
        ]

        line_flows = lines_s.loc[:, interface_lines_b1.index].sum(
            dims="Line"
        ) - lines_s.loc[:, interface_lines_b0.index].sum(dims="Line")
        link_flows = links_p.loc[:, interface_links_b1.index].sum(
            dims="Link"
        ) - links_p.loc[:, interface_links_b0.index].sum(dims="Link")

        lhs = (
            line_flows + link_flows if "RESOLVE" in interface.interface else line_flows
        )

        rhs_pos = interface.MW_f0 * -1
        n.model.add_constraints(lhs >= rhs_pos, name=f"ITL_{interface.interface}_pos")

        rhs_neg = interface.MW_r0
        n.model.add_constraints(lhs <= rhs_neg, name=f"ITL_{interface.interface}_neg")


def add_regional_co2limit(n, sns, config):
    """
    Adding regional regional CO2 Limits Specified in the config.yaml.
    """
    weightings = n.snapshot_weightings.loc[n.snapshots]

    from pypsa.descriptors import get_switchable_as_dense as get_as_dense
    from pypsa.linopt import get_var

    regional_co2_lims = pd.read_csv(
        config["electricity"]["regional_Co2_limits"],
        index_col=[0],
    )
    logger.info("Adding regional Co2 Limits.")
    regional_co2_lims = regional_co2_lims[
        regional_co2_lims.planning_horizon == int(snakemake.params.planning_horizons[0])
    ]

    for idx, emmission_lim in regional_co2_lims.iterrows():
        region_list = [region.strip() for region in emmission_lim.regions.split(",")]
        region_buses = n.buses[n.buses.country.isin(region_list)]
        
        if region_buses.empty:
            continue

        region_co2lim = emmission_lim.limit
        EF_imports = emmission_lim.import_emissions_factor  # MT CO₂e/MWh_elec

        emissions = n.carriers.co2_emissions
        # generators
        region_gens = n.generators[n.generators.bus.isin(region_buses.index)]
        region_gens = region_gens.query("carrier in @emissions.index")

        if not region_gens.empty:
            efficiency = get_as_dense(
                n,
                "Generator",
                "efficiency",
                inds=region_gens.index,
            )  # mw_elect/mw_th
            em_pu = (
                region_gens.carrier.map(emissions) / efficiency
            )  # tonnes_co2/mw_electrical
            em_pu = em_pu.multiply(weightings.generators, axis=0)
            p = n.model["Generator-p"].loc[:, region_gens.index]
            lhs = (p * em_pu).sum()

<<<<<<< HEAD
            #Imports
            # region_demand = n.model.constraints['Bus-nodal_balance'].rhs.loc[region_buses.index, :].sum()
            region_demand = n.loads_t.p_set.loc[:, n.loads.bus.isin(region_buses.index)].sum().sum()
=======
            # Imports
            region_demand = (
                n.model.constraints["Bus-nodal_balance"]
                .rhs.loc[region_buses.index, :]
                .sum()
            )
>>>>>>> 51cbf632
            lhs -= (p * EF_imports).sum()

            rhs = region_co2lim - (region_demand * EF_imports)
            n.model.add_constraints(
                lhs <= rhs, name=f"GlobalConstraint-{emmission_lim.name}_co2_limit"
            )
            logger.info(f"Adding regional Co2 Limit for {emmission_lim.name}")


def add_SAFE_constraints(n, config):
    """
    Add a capacity reserve margin of a certain fraction above the peak demand.
    Renewable generators and storage do not contribute. Ignores network.

    Parameters
    ----------
        n : pypsa.Network
        config : dict

    Example
    -------
    config.yaml requires to specify opts:

    scenario:
        opts: [Co2L-SAFE-24H]
    electricity:
        SAFE_reservemargin: 0.1
    Which sets a reserve margin of 10% above the peak demand.
    """
    peakdemand = n.loads_t.p_set.sum(axis=1).max()
    margin = 1.0 + config["electricity"]["SAFE_reservemargin"]
    reserve_margin = peakdemand * margin
    conventional_carriers = config["electricity"]["conventional_carriers"]
    ext_gens_i = n.generators.query(
        "carrier in @conventional_carriers & p_nom_extendable",
    ).index
    p_nom = n.model["Generator-p_nom"].loc[ext_gens_i]
    lhs = p_nom.sum()
    exist_conv_caps = n.generators.query(
        "~p_nom_extendable & carrier in @conventional_carriers",
    ).p_nom.sum()
    rhs = reserve_margin - exist_conv_caps
    n.model.add_constraints(lhs >= rhs, name="safe_mintotalcap")


def add_regional_SAFE_constraints(n, config):
    """
    Add a capacity reserve margin of a certain fraction above the peak demand.
    Renewable generators and storage do not contribute. Ignores network.

    Parameters
    ----------
        n : pypsa.Network
        config : dict

    Example
    -------
    config.yaml requires to specify opts:

    scenario:
        opts: [Co2L-SAFE-24H]
    electricity:
        SAFE_reservemargin: 0.1
    Which sets a reserve margin of 10% above the peak demand.
    """
    regional_prm = pd.read_csv(
        config["electricity"]["SAFE_regional_reservemargins"],
        index_col=[0],
    )

    # reeds_prm= pd.read_csv(
    #     snakemake.input.safer_reeds,
    #     index_col=[0],
    # )
    for region in regional_prm.index:
        if region not in n.buses.country.values:
            continue
        peakdemand = (
            n.loads_t.p_set.loc[:, n.loads.bus.str.contains(region)].sum(axis=1).max()
        )
        margin = 1.0 + regional_prm.loc[region].item()
        reserve_margin = peakdemand * margin
        conventional_carriers = config["electricity"]["conventional_carriers"]

        region_gens = n.generators[n.generators.bus.str.contains(region)]
        ext_gens_i = region_gens.query(
            "carrier in @conventional_carriers & p_nom_extendable",
        ).index
        p_nom = n.model["Generator-p_nom"].loc[ext_gens_i]
        lhs = p_nom.sum()
        exist_conv_caps = region_gens.query(
            "~p_nom_extendable & carrier in @conventional_carriers",
        ).p_nom.sum()
        rhs = reserve_margin - exist_conv_caps
        n.model.add_constraints(lhs >= rhs, name=f"GlobalConstraint-{region}_PRM")


def add_operational_reserve_margin(n, sns, config):
    """
    Build reserve margin constraints based on the formulation given in
    https://genxproject.github.io/GenX/dev/core/#Reserves.

    Parameters
    ----------
        n : pypsa.Network
        sns: pd.DatetimeIndex
        config : dict

    Example:
    --------
    config.yaml requires to specify operational_reserve:
    operational_reserve: # like https://genxproject.github.io/GenX/dev/core/#Reserves
        activate: true
        epsilon_load: 0.02 # percentage of load at each snapshot
        epsilon_vres: 0.02 # percentage of VRES at each snapshot
        contingency: 400000 # MW
    """
    reserve_config = config["electricity"]["operational_reserve"]
    EPSILON_LOAD = reserve_config["epsilon_load"]
    EPSILON_VRES = reserve_config["epsilon_vres"]
    CONTINGENCY = reserve_config["contingency"]

    # Reserve Variables
    n.model.add_variables(
        0,
        np.inf,
        coords=[sns, n.generators.index],
        name="Generator-r",
    )
    reserve = n.model["Generator-r"]
    summed_reserve = reserve.sum("Generator")

    # Share of extendable renewable capacities
    ext_i = n.generators.query("p_nom_extendable").index
    vres_i = n.generators_t.p_max_pu.columns
    if not ext_i.empty and not vres_i.empty:
        capacity_factor = n.generators_t.p_max_pu[vres_i.intersection(ext_i)]
        p_nom_vres = (
            n.model["Generator-p_nom"]
            .loc[vres_i.intersection(ext_i)]
            .rename({"Generator-ext": "Generator"})
        )
        lhs = summed_reserve + (p_nom_vres * (-EPSILON_VRES * capacity_factor)).sum(
            "Generator",
        )

    # Total demand per t
    demand = get_as_dense(n, "Load", "p_set").sum(axis=1)

    # VRES potential of non extendable generators
    capacity_factor = n.generators_t.p_max_pu[vres_i.difference(ext_i)]
    renewable_capacity = n.generators.p_nom[vres_i.difference(ext_i)]
    potential = (capacity_factor * renewable_capacity).sum(axis=1)

    # Right-hand-side
    rhs = EPSILON_LOAD * demand + EPSILON_VRES * potential + CONTINGENCY

    n.model.add_constraints(lhs >= rhs, name="reserve_margin")

    # additional constraint that capacity is not exceeded
    gen_i = n.generators.index
    ext_i = n.generators.query("p_nom_extendable").index
    fix_i = n.generators.query("not p_nom_extendable").index

    dispatch = n.model["Generator-p"]
    reserve = n.model["Generator-r"]

    capacity_variable = n.model["Generator-p_nom"].rename(
        {"Generator-ext": "Generator"},
    )
    capacity_fixed = n.generators.p_nom[fix_i]

    p_max_pu = get_as_dense(n, "Generator", "p_max_pu")

    lhs = dispatch + reserve - capacity_variable * p_max_pu[ext_i]

    rhs = (p_max_pu[fix_i] * capacity_fixed).reindex(columns=gen_i, fill_value=0)

    n.model.add_constraints(lhs <= rhs, name="Generator-p-reserve-upper")


def add_battery_constraints(n):
    """
    Add constraint ensuring that charger = discharger, i.e.
    1 * charger_size - efficiency * discharger_size = 0
    """
    if not n.links.p_nom_extendable.any():
        return

    discharger_bool = n.links.index.str.contains("battery discharger")
    charger_bool = n.links.index.str.contains("battery charger")

    dischargers_ext = n.links[discharger_bool].query("p_nom_extendable").index
    chargers_ext = n.links[charger_bool].query("p_nom_extendable").index

    eff = n.links.efficiency[dischargers_ext].values
    lhs = (
        n.model["Link-p_nom"].loc[chargers_ext]
        - n.model["Link-p_nom"].loc[dischargers_ext] * eff
    )

    n.model.add_constraints(lhs == 0, name="Link-charger_ratio")


def add_chp_constraints(n):
    electric = (
        n.links.index.str.contains("urban central")
        & n.links.index.str.contains("CHP")
        & n.links.index.str.contains("electric")
    )
    heat = (
        n.links.index.str.contains("urban central")
        & n.links.index.str.contains("CHP")
        & n.links.index.str.contains("heat")
    )

    electric_ext = n.links[electric].query("p_nom_extendable").index
    heat_ext = n.links[heat].query("p_nom_extendable").index

    electric_fix = n.links[electric].query("~p_nom_extendable").index
    heat_fix = n.links[heat].query("~p_nom_extendable").index

    p = n.model["Link-p"]  # dimension: [time, link]

    # output ratio between heat and electricity and top_iso_fuel_line for extendable
    if not electric_ext.empty:
        p_nom = n.model["Link-p_nom"]

        lhs = (
            p_nom.loc[electric_ext]
            * (n.links.p_nom_ratio * n.links.efficiency)[electric_ext].values
            - p_nom.loc[heat_ext] * n.links.efficiency[heat_ext].values
        )
        n.model.add_constraints(lhs == 0, name="chplink-fix_p_nom_ratio")

        rename = {"Link-ext": "Link"}
        lhs = (
            p.loc[:, electric_ext]
            + p.loc[:, heat_ext]
            - p_nom.rename(rename).loc[electric_ext]
        )
        n.model.add_constraints(lhs <= 0, name="chplink-top_iso_fuel_line_ext")

    # top_iso_fuel_line for fixed
    if not electric_fix.empty:
        lhs = p.loc[:, electric_fix] + p.loc[:, heat_fix]
        rhs = n.links.p_nom[electric_fix]
        n.model.add_constraints(lhs <= rhs, name="chplink-top_iso_fuel_line_fix")

    # back-pressure
    if not electric.empty:
        lhs = (
            p.loc[:, heat] * (n.links.efficiency[heat] * n.links.c_b[electric].values)
            - p.loc[:, electric] * n.links.efficiency[electric]
        )
        n.model.add_constraints(lhs <= rhs, name="chplink-backpressure")


def add_pipe_retrofit_constraint(n):
    """
    Add constraint for retrofitting existing CH4 pipelines to H2 pipelines.
    """
    gas_pipes_i = n.links.query("carrier == 'gas pipeline' and p_nom_extendable").index
    h2_retrofitted_i = n.links.query(
        "carrier == 'H2 pipeline retrofitted' and p_nom_extendable",
    ).index

    if h2_retrofitted_i.empty or gas_pipes_i.empty:
        return

    p_nom = n.model["Link-p_nom"]

    CH4_per_H2 = 1 / n.config["sector"]["H2_retrofit_capacity_per_CH4"]
    lhs = p_nom.loc[gas_pipes_i] + CH4_per_H2 * p_nom.loc[h2_retrofitted_i]
    rhs = n.links.p_nom[gas_pipes_i].rename_axis("Link-ext")

    n.model.add_constraints(lhs == rhs, name="Link-pipe_retrofit")


def extra_functionality(n, snapshots):
    """
    Collects supplementary constraints which will be passed to
    ``pypsa.optimization.optimize``.

    If you want to enforce additional custom constraints, this is a good
    location to add them. The arguments ``opts`` and
    ``snakemake.config`` are expected to be attached to the network.
    """
    opts = n.opts
    config = n.config
    if "RPS" in opts and n.generators.p_nom_extendable.any():
        add_RPS_constraints(n, config)
    if "RCo2L" in opts and n.generators.p_nom_extendable.any():
        add_regional_co2limit(n, snapshots, config)
    if "BAU" in opts and n.generators.p_nom_extendable.any():
        add_BAU_constraints(n, config)
    if "SAFE" in opts and n.generators.p_nom_extendable.any():
        add_SAFE_constraints(n, config)
    if "SAFER" in opts and n.generators.p_nom_extendable.any():
        add_regional_SAFE_constraints(n, config)
    if "CCL" in opts and n.generators.p_nom_extendable.any():
        add_CCL_constraints(n, config)
    reserve = config["electricity"].get("operational_reserve", {})
    if reserve.get("activate"):
        add_operational_reserve_margin(n, snapshots, config)
    interface_limits = config["lines"].get("interface_transmission_limits", {})
    if interface_limits:
        add_interface_limits(n, snapshots, config)
    for o in opts:
        if "EQ" in o:
            add_EQ_constraints(n, o)
    add_battery_constraints(n)
    add_pipe_retrofit_constraint(n)


def solve_network(n, config, solving, opts="", **kwargs):
    set_of_options = solving["solver"]["options"]
    cf_solving = solving["options"]

    kwargs["solver_options"] = (
        solving["solver_options"][set_of_options] if set_of_options else {}
    )
    kwargs["solver_name"] = solving["solver"]["name"]
    kwargs["extra_functionality"] = extra_functionality
    kwargs["transmission_losses"] = cf_solving.get("transmission_losses", False)
    kwargs["linearized_unit_commitment"] = cf_solving.get(
        "linearized_unit_commitment",
        False,
    )
    kwargs["assign_all_duals"] = cf_solving.get("assign_all_duals", False)

    rolling_horizon = cf_solving.pop("rolling_horizon", False)
    skip_iterations = cf_solving.pop("skip_iterations", False)
    if not n.lines.s_nom_extendable.any():
        skip_iterations = True
        logger.info("No expandable lines found. Skipping iterative solving.")

    # add to network for extra_functionality
    n.config = config
    n.opts = opts

    if rolling_horizon:
        kwargs["horizon"] = cf_solving.get("horizon", 365)
        kwargs["overlap"] = cf_solving.get("overlap", 0)
        n.optimize.optimize_with_rolling_horizon(**kwargs)
        status, condition = "", ""
    elif skip_iterations:
        status, condition = n.optimize(**kwargs)
    else:
        kwargs["track_iterations"] = (cf_solving.get("track_iterations", False),)
        kwargs["min_iterations"] = (cf_solving.get("min_iterations", 4),)
        kwargs["max_iterations"] = (cf_solving.get("max_iterations", 6),)
        status, condition = n.optimize.optimize_transmission_expansion_iteratively(
            **kwargs,
        )

    if status != "ok" and not rolling_horizon:
        logger.warning(
            f"Solving status '{status}' with termination condition '{condition}'",
        )
    if "infeasible" in condition:
        raise RuntimeError("Solving status 'infeasible'")

    return n


if __name__ == "__main__":
    if "snakemake" not in globals():
        from _helpers import mock_snakemake

        snakemake = mock_snakemake(
            "solve_network_operations",
            simpl="",
            opts="Ep",
            clusters="40",
            ll="v1.0",
            sector_opts="",
            sector="E",
            planning_horizons="",
            interconnect="western",
        )
    configure_logging(snakemake)
    if "sector_opts" in snakemake.wildcards.keys():
        update_config_with_sector_opts(
            snakemake.config,
            snakemake.wildcards.sector_opts,
        )

    opts = snakemake.wildcards.opts
    if "sector_opts" in snakemake.wildcards.keys():
        opts += "-" + snakemake.wildcards.sector_opts
    opts = [o for o in opts.split("-") if o != ""]
    solve_opts = snakemake.params.solving["options"]

    np.random.seed(solve_opts.get("seed", 123))

    n = pypsa.Network(snakemake.input.network)

    n = prepare_network(
        n,
        solve_opts,
        config=snakemake.config,
        foresight=snakemake.params.foresight,
        planning_horizons=snakemake.params.planning_horizons,
        co2_sequestration_potential=snakemake.params["co2_sequestration_potential"],
    )

    n = solve_network(
        n,
        config=snakemake.config,
        solving=snakemake.params.solving,
        opts=opts,
        log_fn=snakemake.log.solver,
    )

    n.meta = dict(snakemake.config, **dict(wildcards=dict(snakemake.wildcards)))
    n.export_to_netcdf(snakemake.output[0])<|MERGE_RESOLUTION|>--- conflicted
+++ resolved
@@ -533,18 +533,9 @@
             p = n.model["Generator-p"].loc[:, region_gens.index]
             lhs = (p * em_pu).sum()
 
-<<<<<<< HEAD
             #Imports
             # region_demand = n.model.constraints['Bus-nodal_balance'].rhs.loc[region_buses.index, :].sum()
             region_demand = n.loads_t.p_set.loc[:, n.loads.bus.isin(region_buses.index)].sum().sum()
-=======
-            # Imports
-            region_demand = (
-                n.model.constraints["Bus-nodal_balance"]
-                .rhs.loc[region_buses.index, :]
-                .sum()
-            )
->>>>>>> 51cbf632
             lhs -= (p * EF_imports).sum()
 
             rhs = region_co2lim - (region_demand * EF_imports)
