--- conflicted
+++ resolved
@@ -607,11 +607,8 @@
                 lhs <= rhs,
                 name=f"GlobalConstraint-{emmission_lim.name}_{planning_horizon}co2_limit",
             )
-<<<<<<< HEAD
+            
             logger.info(f"Adding regional Co2 Limit for {emmission_lim.name} in {planning_horizon}")
-=======
-            logger.info(f"Adding regional Co2 Limit for {emmission_lim.name}")
->>>>>>> ab29dc71
 
 
 def add_SAFE_constraints(n, config):
