--- conflicted
+++ resolved
@@ -272,12 +272,8 @@
         "solar",
         "hydro",
         "geothermal",
-<<<<<<< HEAD
         "biomass",
-        "EGS",
-=======
         "egs",
->>>>>>> a1fa552f
     ]
     ces_carriers = [
         "onwind",
@@ -1126,10 +1122,10 @@
     set_of_options = solving["solver"]["options"]
     cf_solving = solving["options"]
 
-    # if len(n.investment_periods) > 1:
-    #     kwargs["multi_investment_periods"] = config["foresight"] == "perfect"
-
-    kwargs["multi_investment_periods"] = config["foresight"] == "perfect"
+    if len(n.investment_periods) > 1:
+        kwargs["multi_investment_periods"] = config["foresight"] == "perfect"
+
+    # kwargs["multi_investment_periods"] = config["foresight"] == "perfect"
 
     kwargs["solver_options"] = (
         solving["solver_options"][set_of_options] if set_of_options else {}
@@ -1226,6 +1222,10 @@
         co2_sequestration_potential=snakemake.params["co2_sequestration_potential"],
     )
 
+    # n.mremove("Bus", n.buses.loc[n.buses['carrier'] == 'AC'].index)
+    # n.mremove("Bus", n.buses.loc[n.buses['country']==''].index)
+
+    # print(n.buses.head(20))
     n = solve_network(
         n,
         config=snakemake.config,
