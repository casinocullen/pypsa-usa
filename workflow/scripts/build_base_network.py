# BY PyPSA-USA Authors 
"""

**Relevant Settings**

.. code:: yaml

    interconnect:
    offshore_shape:
    aggregation_zones:
    countries:


**Inputs**

- ``data/breakthrough_network/base_grid/{interconnect}/bus.csv``
- ``data/breakthrough_network/base_grid/{interconnect}/branch.csv``
- ``data/breakthrough_network/base_grid/{interconnect}/dcline.csv``
- ``data/breakthrough_network/base_grid/{interconnect}/bus2sub.csv``
- ``data/breakthrough_network/base_grid/{interconnect}/sub.csv``
- ``resources/country_shapes.geojson``: confer :ref:`shapes`
- ``resources/offshore_shapes.geojson``: confer :ref:`shapes`
- ``resources/{interconnect}/state_boundaries.geojson``: confer :ref:`shapes`


**Outputs**

- ``networks/base.nc``: 
- ``data/breakthrough_network/base_grid/{interconnect}/bus2sub.csv``
- ``data/breakthrough_network/base_grid/{interconnect}/sub.csv``
- ``resources/{interconnect}/elec_base_network.nc``


**Description**

Reads in Breakthrough Energy/TAMU transmission dataset, and converts it into PyPSA compatible components. A base netowork file (`*.nc`) is written out. Included in this network are: 
    - Geolocated buses 
    - Geoloactated AC and DC transmission lines + links
    - Transformers 

"""


import pypsa, pandas as pd, logging, geopandas as gpd
from geopandas.tools import sjoin
from _helpers import configure_logging
from pypsa.geo import haversine

idx = pd.IndexSlice

def add_buses_from_file(n: pypsa.Network, buses: gpd.GeoDataFrame, interconnect: str) -> pypsa.Network:
    if interconnect != "usa":
        buses = buses.query(
            "interconnect == @interconnect"
        )

    logger.info(f"Adding {len(buses)} buses to the network.")

    n.madd(
        "Bus",
        buses.index,
        Pd = buses.Pd, # used to decompose zone demand to bus demand
        v_nom = buses.baseKV,
        zone_id = buses.zone_id,
        balancing_area = buses.balancing_area,
        state = buses.state,
        country = buses.country,
        interconnect = buses.interconnect,
        x = buses.lon,
        y = buses.lat,
        sub_id = buses.sub_id
    )

    return n

def add_branches_from_file(n: pypsa.Network, fn_branches: str) -> pypsa.Network:

    branches = pd.read_csv(
        fn_branches, dtype={"from_bus_id": str, "to_bus_id": str}, index_col=0
    ).query("from_bus_id in @n.buses.index and to_bus_id in @n.buses.index")

    for tech in ["Line", "Transformer"]:
        tech_branches = branches.query("branch_device_type == @tech")
        logger.info(f"Adding {len(tech_branches)} branches as {tech}s to the network.")

        # S_base = 100 MVA
        n.madd( 
            tech,
            tech_branches.index,
            bus0=tech_branches.from_bus_id,
            bus1=tech_branches.to_bus_id,
            r=tech_branches.r
            * (n.buses.loc[tech_branches.from_bus_id]["v_nom"].values ** 2)
            / 100,
            x=tech_branches.x
            * (n.buses.loc[tech_branches.from_bus_id]["v_nom"].values ** 2)
            / 100,
            b=tech_branches.b
            / (n.buses.loc[tech_branches.from_bus_id]["v_nom"].values ** 2),
            s_nom=tech_branches.rateA,
            v_nom=tech_branches.from_bus_id.map(n.buses.v_nom),
            interconnect=tech_branches.interconnect,
            type="Rail", #rail is used temporarily then over ridden by assign_line_types
            carrier="AC"
        )
    return n

def add_custom_line_type(n: pypsa.Network):
    n.line_types.loc["Rail"] = pd.Series(
        [60, 0.0683, 0.335, 15, 1.01],
        index=["f_nom", "r_per_length", "x_per_length", "c_per_length", "i_nom"],
    )

def assign_line_types(n: pypsa.Network):
    n.lines.type = n.lines.v_nom.map(snakemake.config['lines']['types'])

def add_dclines_from_file(n: pypsa.Network, fn_dclines: str) -> pypsa.Network:

    dclines = pd.read_csv(
        fn_dclines, dtype={"from_bus_id": str, "to_bus_id": str}, index_col=0
    ).query("from_bus_id in @n.buses.index and to_bus_id in @n.buses.index")

    logger.info(f"Adding {len(dclines)} dc-lines as Links to the network.")

    n.madd(
        "Link",
        dclines.index,
        bus0=dclines.from_bus_id,
        bus1=dclines.to_bus_id,
        p_nom=dclines.Pt,
        carrier="DC",
        underwater_fraction=0.0, #DC line in bay is underwater, but does network have this line?
    )

    return n

def assign_sub_id(buses: pd.DataFrame, bus_locs: pd.DataFrame) -> pd.DataFrame:
    """Adds sub id to dataframe as a new column"""
    buses['sub_id'] = bus_locs.sub_id
    return buses

def assign_bus_location(buses: pd.DataFrame, buslocs: pd.DataFrame) -> gpd.GeoDataFrame:
    """Attaches coordinates and sub ids to each bus"""
    gdf_bus = pd.merge(buses, buslocs[['lat','lon']], left_index=True, right_index=True, how='left')
    gdf_bus["geometry"] = gpd.points_from_xy(gdf_bus["lon"], gdf_bus["lat"])
    return gpd.GeoDataFrame(gdf_bus, crs=4326)
    
def map_bus_to_region(buses: gpd.GeoDataFrame, shape: gpd.GeoDataFrame, name: str) -> gpd.GeoDataFrame:
    """Maps a bus to a geographic region
    
    Args:
        buses: gpd.GeoDataFrame, 
        shape: gpd.GeoDataFrame, 
        name: str
            column name in shape to merge
    """
    shape_filtered = shape[[name, "geometry"]]
    return gpd.sjoin(buses, shape_filtered, how="left").drop(columns=["index_right"])

<<<<<<< HEAD
def remove_breakthrough_offshore(n: pypsa.Network, offshore_shapes: gpd.GeoDataFrame, state_shapes: gpd.GeoDataFrame) -> pypsa.Network:
    """ Remove Offshore Busses and Connecting Branches"""
    import pdb; pdb.set_trace()
    bus_points = pd.DataFrame([n.buses["x"], n.buses["y"]]).T
    bus_points['geometry'] = gpd.points_from_xy(n.buses["x"], n.buses["y"])
    gpd.sjoin(bus_points, state_shapes, how="left").drop(columns=["index_right"])
    n.buses['substation_off'] = ~bus_points.isin(state_shapes.index)



# n.mremove("Line", n.lines.loc[n.lines.bus1.isin(n.buses.loc[n.buses.country=='US'].index)].index) 
# n.mremove("Load", n.loads.loc[n.loads.bus.isin(n.buses.loc[n.buses.country=='US'].index)].index)
# n.mremove("Generator", n.generators.loc[n.generators.bus.isin(n.buses.loc[n.buses.country=='US'].index)].index)
# n.mremove("Bus",  n.buses.loc[n.buses.country=='US'].index)
=======
def assign_line_length(n: pypsa.Network):
    '''Assigns line length to each line in the network using Haversine distance'''
    bus_df = n.buses[['x','y']]
    distances = haversine(bus_df.loc[n.lines.bus0].values, bus_df.loc[n.lines.bus1].values)
    n.lines['length'] = distances[:,0]
    n.lines.length.plot(kind='hist', bins=100)
>>>>>>> a11197b2


if __name__ == "__main__":
    logger = logging.getLogger(__name__)
    if 'snakemake' not in globals():
        from _helpers import mock_snakemake
        snakemake = mock_snakemake('build_base_network', interconnect='texas')
    configure_logging(snakemake)

    # create network
    n = pypsa.Network()

    interconnect = snakemake.wildcards.interconnect
    # interconnect in raw data given with an uppercase first letter
    if interconnect != "usa":
        interconnect = interconnect[0].upper() + interconnect[1:]

    #assign locations and balancing authorities to buses
    bus2sub = pd.read_csv(snakemake.input.bus2sub).set_index("bus_id")
    sub = pd.read_csv(snakemake.input.sub).set_index("sub_id")
    buslocs = pd.merge(bus2sub, sub, left_on="sub_id", right_index=True)
 
    # merge bus data with geometry data
    df_bus = pd.read_csv(snakemake.input["buses"], index_col=0)
    df_bus = assign_sub_id(df_bus, buslocs)
    gdf_bus = assign_bus_location(df_bus, buslocs)

    # balancing authority shape
    ba_region_shapes = gpd.read_file(snakemake.input["onshore_shapes"])
    offshore_shapes = gpd.read_file(snakemake.input["offshore_shapes"])
    ba_shape = gpd.GeoDataFrame(pd.concat([ba_region_shapes, offshore_shapes],ignore_index=True))
    ba_shape = ba_shape.rename(columns={"name":"balancing_area"})

    # country and state shapes
    state_shape = gpd.read_file(snakemake.input["state_shapes"])
    state_shape = state_shape.rename(columns={"name":"state"})

    #assign ba, state, and country to each bus
    gdf_bus = map_bus_to_region(gdf_bus, ba_shape, "balancing_area")
    gdf_bus = map_bus_to_region(gdf_bus, state_shape, "state")
    gdf_bus = map_bus_to_region(gdf_bus, state_shape, "country")
    
    # add buses, transformers, lines and links
    n = add_buses_from_file(n, gdf_bus, interconnect=interconnect)
    n = add_branches_from_file(n, snakemake.input["lines"])
    n = add_dclines_from_file(n, snakemake.input["links"])
    add_custom_line_type(n)
    assign_line_types(n)
<<<<<<< HEAD

    # remove offshore buses and connecting branches
    n = remove_breakthrough_offshore(n, offshore_shapes, state_shape)

=======
    assign_line_length(n)
    
>>>>>>> a11197b2
    # export bus2sub interconnect data
    logger.info(f"exporting bus2sub and sub data for {interconnect}")
    if interconnect == "usa": #if usa interconnect do not filter bc all sub are in usa
        bus2sub = (
            pd.read_csv(snakemake.input.bus2sub)
            .set_index("bus_id")
        )
        bus2sub.to_csv(snakemake.output.bus2sub)
    else:
        bus2sub = (
            pd.read_csv(snakemake.input.bus2sub)
            .query("interconnect == @interconnect")
            .set_index("bus_id")
        )
        bus2sub.to_csv(snakemake.output.bus2sub)

    # export sub interconnect data
    if interconnect == "usa": #if usa interconnect do not filter bc all sub are in usa
        sub = (
            pd.read_csv(snakemake.input.sub)
            .set_index("sub_id")
        )
        sub.to_csv(snakemake.output.sub)
    else:
        sub = (
            pd.read_csv(snakemake.input.sub)
            .query("interconnect == @interconnect")
            .set_index("sub_id")
        )
        sub.to_csv(snakemake.output.sub)


    # export network
    n.export_to_netcdf(snakemake.output.network)



'''
# Items from build_bus_regions to be added to this script
        for ba in balancing_areas:

            n.buses.loc[ba_locs.index, 'country'] = ba #adds abbreviation to the bus dataframe under the country column
            n.buses.loc['37584', 'country'] = 'CISO-SDGE'   #hot fix for imperial beach substation being offshore

        for i in range(len(offshore_shapes)):

            n.buses.loc[offshore_busses.index, 'country'] = shape_name #adds offshore shape name to the bus dataframe under the country column


   


'''<|MERGE_RESOLUTION|>--- conflicted
+++ resolved
@@ -157,7 +157,6 @@
     shape_filtered = shape[[name, "geometry"]]
     return gpd.sjoin(buses, shape_filtered, how="left").drop(columns=["index_right"])
 
-<<<<<<< HEAD
 def remove_breakthrough_offshore(n: pypsa.Network, offshore_shapes: gpd.GeoDataFrame, state_shapes: gpd.GeoDataFrame) -> pypsa.Network:
     """ Remove Offshore Busses and Connecting Branches"""
     import pdb; pdb.set_trace()
@@ -172,14 +171,12 @@
 # n.mremove("Load", n.loads.loc[n.loads.bus.isin(n.buses.loc[n.buses.country=='US'].index)].index)
 # n.mremove("Generator", n.generators.loc[n.generators.bus.isin(n.buses.loc[n.buses.country=='US'].index)].index)
 # n.mremove("Bus",  n.buses.loc[n.buses.country=='US'].index)
-=======
 def assign_line_length(n: pypsa.Network):
     '''Assigns line length to each line in the network using Haversine distance'''
     bus_df = n.buses[['x','y']]
     distances = haversine(bus_df.loc[n.lines.bus0].values, bus_df.loc[n.lines.bus1].values)
     n.lines['length'] = distances[:,0]
     n.lines.length.plot(kind='hist', bins=100)
->>>>>>> a11197b2
 
 
 if __name__ == "__main__":
@@ -228,15 +225,12 @@
     n = add_dclines_from_file(n, snakemake.input["links"])
     add_custom_line_type(n)
     assign_line_types(n)
-<<<<<<< HEAD
 
     # remove offshore buses and connecting branches
     n = remove_breakthrough_offshore(n, offshore_shapes, state_shape)
 
-=======
     assign_line_length(n)
     
->>>>>>> a11197b2
     # export bus2sub interconnect data
     logger.info(f"exporting bus2sub and sub data for {interconnect}")
     if interconnect == "usa": #if usa interconnect do not filter bc all sub are in usa
