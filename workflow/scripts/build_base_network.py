# BY PyPSA-USA Authors
"""
**Relevant Settings**

.. code:: yaml

    interconnect:
    offshore_shape:
    aggregation_zones:
    countries:


**Inputs**

- ``data/breakthrough_network/base_grid/{interconnect}/bus.csv``
- ``data/breakthrough_network/base_grid/{interconnect}/branch.csv``
- ``data/breakthrough_network/base_grid/{interconnect}/dcline.csv``
- ``data/breakthrough_network/base_grid/{interconnect}/bus2sub.csv``
- ``data/breakthrough_network/base_grid/{interconnect}/sub.csv``
- ``resources/country_shapes.geojson``: confer :ref:`shapes`
- ``resources/offshore_shapes.geojson``: confer :ref:`shapes`
- ``resources/{interconnect}/state_boundaries.geojson``: confer :ref:`shapes`


**Outputs**

- ``networks/base.nc``:
- ``data/breakthrough_network/base_grid/{interconnect}/bus2sub.csv``
- ``data/breakthrough_network/base_grid/{interconnect}/sub.csv``
- ``resources/{interconnect}/elec_base_network.nc``


**Description**

Reads in Breakthrough Energy/TAMU transmission dataset, and converts it into PyPSA compatible components. A base netowork file (`*.nc`) is written out. Included in this network are:
    - Geolocated buses
    - Geoloactated AC and DC transmission lines + links
    - Transformers
"""


import logging

import constants as const
import geopandas as gpd
import numpy as np
import pandas as pd
import pypsa
from _helpers import configure_logging, test_network_datatype_consistency
from build_shapes import load_na_shapes
from geopandas.tools import sjoin
from shapely.geometry import Point, Polygon
from sklearn.neighbors import BallTree


def haversine_np(lon1, lat1, lon2, lat2):
    """
    Calculate the great circle distance between two points on the earth
    (specified in decimal degrees)

    All args must be of equal length.
    source: https://stackoverflow.com/questions/29545704/fast-haversine-approximation-python-pandas
    """
    lon1, lat1, lon2, lat2 = map(np.radians, [lon1, lat1, lon2, lat2])

    dlon = lon2 - lon1
    dlat = lat2 - lat1

    a = np.sin(dlat / 2.0) ** 2 + np.cos(lat1) * np.cos(lat2) * np.sin(dlon / 2.0) ** 2

    c = 2 * np.arcsin(np.sqrt(a))
    km = 6378.137 * c
    return km


def add_buses_from_file(
    n: pypsa.Network,
    buses: gpd.GeoDataFrame,
    interconnect: str,
) -> pypsa.Network:
    if interconnect != "usa":
        buses = buses.query(
            "interconnect == @interconnect",
        )

    logger.info(f"Adding {len(buses)} buses to the network.")

    n.madd(
        "Bus",
        buses.index,
        Pd=buses.Pd,  # used to decompose zone demand to bus demand
        v_nom=buses.baseKV,
        balancing_area=buses.balancing_area,
        state=buses.state,
        country=buses.country,
        county=buses.county,
        reeds_zone=buses.reeds_zone,
        reeds_ba=buses.reeds_ba,
        interconnect=buses.interconnect,
        x=buses.lon,
        y=buses.lat,
        sub_id=buses.sub_id.astype(int),
        substation_off=False,
        poi=False,
        LAF_state=buses.LAF_state,
    )

    n.buses.loc[n.buses.sub_id.astype(int) >= 41012, "substation_off"] = (
        True  # mark offshore buses
    )
    return n


def add_branches_from_file(n: pypsa.Network, fn_branches: str) -> pypsa.Network:

    branches = pd.read_csv(
        fn_branches,
        dtype={"from_bus_id": str, "to_bus_id": str},
        index_col=0,
    ).query("from_bus_id in @n.buses.index and to_bus_id in @n.buses.index")

    for tech in ["Line", "Transformer"]:
        tech_branches = branches.query("branch_device_type == @tech")
        logger.info(f"Adding {len(tech_branches)} branches as {tech}s to the network.")

        # S_base = 100 MVA
        n.madd(
            tech,
            tech_branches.index,
            bus0=tech_branches.from_bus_id,
            bus1=tech_branches.to_bus_id,
            r=tech_branches.r
            * (n.buses.loc[tech_branches.from_bus_id]["v_nom"].values ** 2)
            / 100,
            x=tech_branches.x
            * (n.buses.loc[tech_branches.from_bus_id]["v_nom"].values ** 2)
            / 100,
            b=tech_branches.b
            / (n.buses.loc[tech_branches.from_bus_id]["v_nom"].values ** 2),
            s_nom=tech_branches.rateA,
            v_nom=tech_branches.from_bus_id.map(n.buses.v_nom),
            interconnect=tech_branches.interconnect,
            type="temp",  # temporarily then over ridden by assign_line_types
            carrier="AC",
            underwater_fraction=0.0,
        )
    return n


def add_custom_line_type(n: pypsa.Network):
    n.line_types.loc["temp"] = pd.Series(
        [60, 0.0683, 0.335, 15, 1.01],
        index=["f_nom", "r_per_length", "x_per_length", "c_per_length", "i_nom"],
    )


def assign_line_types(n: pypsa.Network):
    n.lines.type = n.lines.v_nom.map(snakemake.config["lines"]["types"])


def add_dclines_from_file(n: pypsa.Network, fn_dclines: str) -> pypsa.Network:

    dclines = pd.read_csv(
        fn_dclines,
        dtype={"from_bus_id": str, "to_bus_id": str},
        index_col=0,
    ).query("from_bus_id in @n.buses.index and to_bus_id in @n.buses.index")

    logger.info(f"Adding {len(dclines)} dc-lines as Links to the network.")

    n.madd(
        "Link",
        dclines.index,
        bus0=dclines.from_bus_id,
        bus1=dclines.to_bus_id,
        p_nom=dclines.Pt,
        carrier="DC",
        underwater_fraction=0.0,  # DC line in bay is underwater, but does network have this line?
    )

    return n


def assign_sub_id(buses: pd.DataFrame, bus_locs: pd.DataFrame) -> pd.DataFrame:
    """
    Adds sub id to dataframe as a new column.
    """
    buses["sub_id"] = bus_locs.sub_id
    return buses


def assign_bus_location(buses: pd.DataFrame, buslocs: pd.DataFrame) -> gpd.GeoDataFrame:
    """
    Attaches coordinates and sub ids to each bus.
    """
    gdf_bus = pd.merge(
        buses,
        buslocs[["lat", "lon"]],
        left_index=True,
        right_index=True,
        how="left",
    )
    gdf_bus["geometry"] = gpd.points_from_xy(gdf_bus["lon"], gdf_bus["lat"])
    return gpd.GeoDataFrame(gdf_bus, crs=4326)


def map_bus_to_region(
    buses: gpd.GeoDataFrame,
    shape: gpd.GeoDataFrame,
    names: str,
) -> gpd.GeoDataFrame:
    """
    Maps a bus to a geographic region.

    Args:
        buses: gpd.GeoDataFrame,
        shape: gpd.GeoDataFrame,
        name: str
            column name in shape to merge
    """
    names.append("geometry")
    shape_filtered = shape[names]
    return gpd.sjoin(buses, shape_filtered, how="left").drop(columns=["index_right"])


def assign_line_length(n: pypsa.Network):
    """
    Assigns line length to each line in the network using Haversine distance.
    """
    bus_df = n.buses[["x", "y"]]
    bus0 = bus_df.loc[n.lines.bus0].values
    bus1 = bus_df.loc[n.lines.bus1].values
    distances = haversine_np(bus0[:, 0], bus0[:, 1], bus1[:, 0], bus1[:, 1])
    n.lines["length"] = distances


def create_grid(polygon, cell_size):
    """
    Creates a grid of square cells over a given polygon and returns the centers
    of the cells.

    :param polygon: A Shapely Polygon object.
    :param cell_size: The length of each side of the square cells.
    :return: List of (latitude, longitude) tuples for the center of each
        cell.
    """
    minx, miny, maxx, maxy = polygon.bounds
    grid_cells = []

    # Create the grid cells
    x = minx
    while x < maxx:
        y = miny
        while y < maxy:
            grid_cells.append(
                Polygon(
                    [
                        (x, y),
                        (x + cell_size, y),
                        (x + cell_size, y + cell_size),
                        (x, y + cell_size),
                    ],
                ),
            )
            y += cell_size
        x += cell_size

    # Convert to a GeoDataFrame
    grid_gdf = gpd.GeoDataFrame(geometry=grid_cells)

    # Filter to only those cells that intersect the polygon
    intersecting_cells = grid_gdf[grid_gdf.intersects(polygon)]

    # Find the center of each cell
    centers = intersecting_cells.geometry.centroid

    # Remove centroids that are outside of the polygon
    centers = [center for center in centers if center.within(polygon)]

    # Return the coordinates of the centers
    return [(center.y, center.x) for center in centers]


def build_offshore_buses(
    offshore_shapes: gpd.GeoDataFrame,
    offshore_spacing: int,
) -> pd.DataFrame:
    "Build dataframe of offshore buses by creating evenly spaced grid cells inside of the offshore shapes."
    offshore_buses = pd.DataFrame()
    offshore_shapes = offshore_shapes.to_crs("EPSG:5070")
    for shape in offshore_shapes.geometry:
        cell_centers = create_grid(shape, offshore_spacing)
        cell_centers = pd.DataFrame(cell_centers, columns=["lat", "lon"])
        offshore_buses = pd.concat([offshore_buses, cell_centers], ignore_index=True)
    # reproject back to EPSG:4326
    offshore_buses = gpd.GeoDataFrame(
        offshore_buses,
        geometry=gpd.points_from_xy(offshore_buses.lon, offshore_buses.lat),
        crs="EPSG:5070",
    )
    offshore_buses = offshore_buses.to_crs("EPSG:4326")
    offshore_buses.lat = offshore_buses.geometry.y
    offshore_buses.lon = offshore_buses.geometry.x
    offshore_buses["sub_id"] = np.arange(50000, 50000 + len(offshore_buses))
    offshore_buses.index = np.arange(3008161, 3008161 + len(offshore_buses))
    return offshore_buses


def add_offshore_buses(n: pypsa.Network, offshore_buses: pd.DataFrame) -> pypsa.Network:
    "Add offshore buses to network"
    n.madd(
        "Bus",
        offshore_buses.index,
        Pd=0,
        v_nom=230,
        balancing_area="Offshore",
        state="Offshore",
        country="US",
        interconnect="Offshore",
        x=offshore_buses.lon,
        y=offshore_buses.lat,
        sub_id=offshore_buses.sub_id.astype(int),
        substation_off=True,
        poi_sub=False,
        poi_bus=False,
    )
    return n


def assign_texas_poi(n: pypsa.Network) -> pypsa.Network:
    tx_pois_sub = [40893, 40894, 40729, 40908, 40854, 40760, 40776]
    tx_pois_bus = [3007405, 3007407, 3007096, 3007429, 3007321, 3007171, 3007205]
    n.buses.loc[n.buses.sub_id.isin(tx_pois_sub), "poi_sub"] = True
    n.buses.loc[n.buses.sub_id.isin(tx_pois_bus), "poi_bus"] = True
    return n


def identify_osw_poi(n: pypsa.Network) -> pypsa.Network:
    "Identify offshore wind points of interconnections in the base network."
    offshore_lines = n.lines.loc[
        n.lines.bus0.isin(n.buses.loc[n.buses.substation_off].index)
    ]
    poi_bus_ids = offshore_lines.bus1.unique()
    poi_sub_ids = n.buses.loc[poi_bus_ids, "sub_id"].unique()
    n.buses.loc[n.buses.index.isin(poi_bus_ids), "poi_bus"] = True
    n.buses.loc[n.buses.sub_id.isin(poi_sub_ids), "poi_sub"] = True
    n.buses.poi_bus = n.buses.poi_bus.fillna(False)
    n.buses.poi_sub = n.buses.poi_sub.fillna(False)
    return n


def match_missing_buses(buses_to_match_to, missing_buses):
    "Match buses missing region assignment to their nearest bus"
    missing_buses = missing_buses.copy()
    missing_buses["bus_assignment"] = None

    buses_to_match_to["geometry"] = gpd.points_from_xy(
        buses_to_match_to["x"],
        buses_to_match_to["y"],
    )

    # from: https://stackoverflow.com/questions/58893719/find-nearest-point-in-other-dataframe-with-a-lot-of-data
    # Create a BallTree
    tree = BallTree(buses_to_match_to[["x", "y"]].values, leaf_size=2)
    # Query the BallTree on each feature from 'appart' to find the distance
    # to the nearest 'pharma' and its id
    missing_buses["distance_nearest"], missing_buses["id_nearest"] = tree.query(
        missing_buses[["x", "y"]].values,  # The input array for the query
        k=1,  # The number of nearest neighbors
    )
    missing_buses["bus_assignment"] = (
        buses_to_match_to.reset_index().iloc[missing_buses.id_nearest].Bus.values
    )
    missing_buses.drop(columns=["id_nearest"], inplace=True)
    return missing_buses


def build_offshore_transmission_configuration(n: pypsa.Network) -> pypsa.Network:
    "Builds offshore transmission configurations connecting offshore buses to the POIs onshore."
    poi_buses = n.buses.loc[n.buses.poi_sub]  # identify the buses at the POI
    highest_voltage_buses = poi_buses.loc[poi_buses.groupby("sub_id")["v_nom"].idxmax()]
    offshore_buses = match_missing_buses(
        highest_voltage_buses,
        n.buses.loc[n.buses.substation_off],
    )  # match offshore buses to POI

    osw_offsub_bus_ids = n.buses.loc[n.buses.substation_off].index

    line_lengths = haversine_np(
        n.buses.loc[offshore_buses.bus_assignment].x.values,
        n.buses.loc[offshore_buses.bus_assignment].y.values,
        offshore_buses.x.values,
        offshore_buses.y.values,
    )
    # Reassigns Offshore buses region identifies to the POI bus regions
    n.buses.loc[offshore_buses.index, "balancing_area"] = n.buses.loc[
        offshore_buses.bus_assignment
    ].balancing_area.values
    n.buses.loc[offshore_buses.index, "state"] = n.buses.loc[
        offshore_buses.bus_assignment
    ].state.values
    n.buses.loc[offshore_buses.index, "country"] = n.buses.loc[
        offshore_buses.bus_assignment
    ].country.values
    n.buses.loc[offshore_buses.index, "interconnect"] = n.buses.loc[
        offshore_buses.bus_assignment
    ].interconnect.values
    n.buses.loc[offshore_buses.index, "reeds_zone"] = n.buses.loc[
        offshore_buses.bus_assignment
    ].reeds_zone.values
    n.buses.loc[offshore_buses.index, "reeds_ba"] = n.buses.loc[
        offshore_buses.bus_assignment
    ].reeds_ba.values
    n.buses.loc[offshore_buses.index, "county"] = n.buses.loc[
        offshore_buses.bus_assignment
    ].county.values

    # add onshore poi buses @230kV
    n.madd(
        "Bus",
        "OSW_POI_" + osw_offsub_bus_ids,  # name poi bus after offshore substation
        v_nom=230,
        sub_id=offshore_buses.sub_id.values,
        balancing_area=n.buses.loc[offshore_buses.bus_assignment].balancing_area.values,
        state=n.buses.loc[offshore_buses.bus_assignment].state.values,
        country="US",
        interconnect=n.buses.loc[offshore_buses.bus_assignment].interconnect.values,
        x=n.buses.loc[offshore_buses.bus_assignment].x.values,
        y=n.buses.loc[offshore_buses.bus_assignment].y.values,
        poi_bus=True,
        poi_sub=True,
        substation_off=False,
    )

    # add offshore wind export cables
    logger.info(f"Adding offshore wind export lines to the network.")
    n.madd(
        "Line",
        "OSW_export_" + osw_offsub_bus_ids,  # name line after offshore substation
        v_nom=230,
        bus0=osw_offsub_bus_ids.values,
        bus1="OSW_POI_" + osw_offsub_bus_ids.values,
        length=line_lengths,
        type="temp",
        carrier="AC",
        x=0.1,
        r=0.1,
        s_nom=0,
        underwater_fraction=0.0,  # temporarily setting to investigate clustering underwater issues later
        interconnect=n.buses.loc[offshore_buses.bus_assignment].interconnect.values,
    )

    # add offshore transmission transformers
    n.madd(
        "Transformer",
        "OSW_poi_stepup_"
        + osw_offsub_bus_ids,  # name transformer after offshore substation
        bus0="OSW_POI_" + osw_offsub_bus_ids,
        bus1=offshore_buses.bus_assignment.astype(str).values,
        s_nom=0,
        type="temp",
        carrier="AC",
        v_nom=230,
        x=0.1,
        r=0.1,
    )
    return n


def remove_breakthrough_offshore(n: pypsa.Network) -> pypsa.Network:
    """
    Remove Offshore buses, Branches, Transformers, and Generators from the
    original BE network.
    """
    # rm any lines/buses associated with offshore substation buses
    n.mremove(
        "Line",
        n.lines.loc[n.lines.bus0.isin(n.buses.loc[n.buses.substation_off].index)].index,
    )
    n.mremove("Bus", n.buses.loc[n.buses.substation_off].index)
    return n


def assign_missing_state_regions(gdf_bus: gpd.GeoDataFrame):
    """
    Assign buses missing state and countries to their nearest neighbor bus
    value.
    """
    buses = gdf_bus.copy()
    buses = (
        buses.reset_index()
        .rename(columns={"bus_id": "Bus", "lon": "x", "lat": "y"})
        .set_index("Bus")
    )

    missing = buses.loc[buses.full_state.isna()]
    if missing.empty:
        return gdf_bus
    buses = buses.loc[~buses.full_state.isna()]
    buses = buses.loc[~buses.full_state.isin(["Offshore"])]
    missing = match_missing_buses(buses, missing)

    # check if error western / texas. can make this a function
    missing = missing.reset_index().drop_duplicates("Bus").set_index("Bus")
    buses = buses.reset_index().drop_duplicates("Bus").set_index("Bus")

    missing.full_state = buses.loc[missing.bus_assignment.values].full_state.values

    buses = (
        buses.reset_index()
        .rename(columns={"Bus": "bus_id", "x": "lon", "y": "lat"})
        .set_index("bus_id")
    )
    missing = (
        missing.reset_index()
        .rename(columns={"Bus": "bus_id", "x": "lon", "y": "lat"})
        .set_index("bus_id")
    )

    # reassigning values to original dataframe
    gdf_bus.loc[missing.index, "full_state"] = missing.full_state
    return gdf_bus


def assign_missing_states_countries(n: pypsa.Network):
    """
    Assign buses missing state and countries to their nearest neighbor bus
    value.
    """
    buses = n.buses.copy()
    missing = buses.loc[
        (
            buses.state.isna()
            | buses.country.isna()
            | buses.balancing_area.isna()
            | buses.reeds_zone.isna()
            | buses.reeds_ba.isna()
            | buses.county.isna()
        )
    ]
    buses = buses.loc[
        (
            ~buses.state.isna()
            & ~buses.country.isna()
            & ~buses.balancing_area.isna()
            & ~buses.reeds_zone.isna()
            & ~buses.reeds_ba.isna()
            & ~buses.county.isna()
        )
    ]
    buses = buses.loc[~buses.state.isin(["Offshore"])]
    missing = match_missing_buses(buses, missing)
    missing.balancing_area = buses.loc[missing.bus_assignment].balancing_area.values
    missing.state = buses.loc[missing.bus_assignment].state.values
    missing.country = buses.loc[missing.bus_assignment].country.values
    missing.reeds_zone = buses.loc[missing.bus_assignment].reeds_zone.values
    missing.reeds_ba = buses.loc[missing.bus_assignment].reeds_ba.values
    missing.county = buses.loc[missing.bus_assignment].county.values

    n.buses.loc[missing.index, "balancing_area"] = missing.balancing_area
    n.buses.loc[missing.index, "state"] = missing.state
    n.buses.loc[missing.index, "country"] = missing.country
    n.buses.loc[missing.index, "reeds_zone"] = missing.reeds_zone
    n.buses.loc[missing.index, "reeds_ba"] = missing.reeds_ba
    n.buses.loc[missing.index, "county"] = missing.county
    n.buses.loc[missing.index, "interconnect"] = missing.interconnect


def modify_breakthrough_substations(buslocs: pd.DataFrame):
    sub_fixes = {
        35017: {"lon": -123.0922, "lat": 48.5372},
        35033: {"lon": -122.78053, "lat": 48.65694},
        37584: {"lon": -117.10501, "lat": 32.54935},
        36116: {"lon": -122.4555, "lat": 37.8780},
        36145: {"lon": -122.3121, "lat": 37.8211},
        39718: {"lon": -106.49655, "lat": 31.76924},
        39731: {"lon": -106.3232, "lat": 31.7093},
        35116: {"lon": -122.462, "lat": 48.982},
        37707: {"lon": -115.4550, "lat": 32.6866},
    }
    for i in sub_fixes.keys():
        buslocs.loc[buslocs.sub_id == i, "lon"] = sub_fixes[i]["lon"]
        buslocs.loc[buslocs.sub_id == i, "lat"] = sub_fixes[i]["lat"]
    return buslocs


def modify_breakthrough_lines(n: pypsa.Network, interconnect: str):
    if interconnect == "Western" or interconnect == "usa":
        line_fixes = {
            "91027": {"v_nom": 115},
            "90511": {"v_nom": 115},
            "90530": {"v_nom": 115},
            "90528": {"v_nom": 115},
            "90529": {"v_nom": 115},
            "89704": {"v_nom": 115},
        }

        for i in line_fixes.keys():
            n.lines.loc[n.lines.index == i, "v_nom"] = line_fixes[i]["v_nom"]
            n.buses.loc[n.lines.loc[n.lines.index == i].bus0, "v_nom"] = line_fixes[i][
                "v_nom"
            ]
            n.buses.loc[n.lines.loc[n.lines.index == i].bus1, "v_nom"] = line_fixes[i][
                "v_nom"
            ]

        # Removing Unccesary Lines in Humboldt, adding new missing one.
        line_removals = ["89634", "89668", "90528"]
        n.mremove("Line", line_removals)
        line_params = n.lines.loc["90501"].copy()
        line_params.name = line_removals[0]
        line_params.bus0 = "2020004"
        line_params.bus1 = "2020532"
        n.add(
            "Line",
            line_params.name,
            **line_params.drop(["v_nom", "interconnect", "underwater_fraction"]),
        )
        n.lines.loc[line_params.name, "v_nom"] = line_params.v_nom
        n.lines.loc[line_params.name, "interconnect"] = line_params.interconnect
        n.lines.loc[line_params.name, "underwater_fraction"] = (
            line_params.underwater_fraction
        )

    return n


def main(snakemake):
    # create network
    n = pypsa.Network()
    n.name = "PyPSA-USA"

    interconnect = snakemake.wildcards.interconnect
    # interconnect in raw data given with an uppercase first letter
    if interconnect != "usa":
        interconnect = interconnect[0].upper() + interconnect[1:]

    # assign locations and balancing authorities to buses
    bus2sub = pd.read_csv(snakemake.input.bus2sub).set_index("bus_id")
    sub = pd.read_csv(snakemake.input.sub).set_index("sub_id")
    buslocs = pd.merge(bus2sub, sub, left_on="sub_id", right_index=True)
    buslocs = modify_breakthrough_substations(buslocs)

    # merge bus data with geometry data
    df_bus = pd.read_csv(snakemake.input["buses"], index_col=0)
    df_bus = assign_sub_id(df_bus, buslocs)
    gdf_bus = assign_bus_location(df_bus, buslocs)

    # test dropping duplicate bus ids earlier
    gdf_bus = (
        gdf_bus.reset_index()
        .drop_duplicates(subset="bus_id", keep="first")
        .set_index("bus_id")
    )

    # balancing authority shape
    ba_region_shapes = gpd.read_file(snakemake.input["onshore_shapes"])
    offshore_shapes = gpd.read_file(snakemake.input["offshore_shapes"])
    ba_shape = gpd.GeoDataFrame(
        pd.concat([ba_region_shapes, offshore_shapes], ignore_index=True),
    )
    ba_shape = ba_shape.rename(columns={"name": "balancing_area"})

    # Load country, state, county, and REeDs shapes
    state_shape = gpd.read_file(snakemake.input["state_shapes"])
    state_shape = state_shape.rename(columns={"name": "state"})
    na_shape = load_na_shapes(countries=["US"]).rename(columns={"name": "full_state"})
    reeds_shape = gpd.read_file(snakemake.input["reeds_shapes"]).rename(
        columns={"name": "reeds_zone"},
    )
    county_shape = gpd.read_file(snakemake.input["county_shapes"]).rename(
        columns={"GEOID": "county"},
    )

    # assign ba, state, and country to each bus
    gdf_bus = map_bus_to_region(gdf_bus, na_shape, ["full_state"])  # for laf
    gdf_bus = map_bus_to_region(gdf_bus, ba_shape, ["balancing_area"])
    gdf_bus = map_bus_to_region(gdf_bus, state_shape, ["state"])
    gdf_bus = map_bus_to_region(gdf_bus, state_shape, ["country"])
    gdf_bus = map_bus_to_region(gdf_bus, reeds_shape, ["reeds_zone", "reeds_ba"])
<<<<<<< HEAD
=======
    gdf_bus = map_bus_to_region(gdf_bus, county_shape, ["county"])

    # assign load allocation factors to buses for state level dissagregation
>>>>>>> b94da048
    gdf_bus = assign_missing_state_regions(gdf_bus)

    # if dissagregating based with breakthrough energy on states, the LAF must
    # be calcualted here to capture splitting of states from the interconnect
    group_sums = gdf_bus.groupby("full_state")["Pd"].transform("sum")
    gdf_bus["LAF_state"] = gdf_bus["Pd"] / group_sums
    gdf_bus.drop(columns=["full_state"], inplace=True)

    # Removing few duplicated shapes where GIS shapes were overlapping. TODO Fix GIS shapes
    gdf_bus = (
        gdf_bus.reset_index()
        .drop_duplicates(subset="bus_id", keep="first")
        .set_index("bus_id")
    )

    # add buses, transformers, lines and links
    n = add_buses_from_file(n, gdf_bus, interconnect=interconnect)
    n = add_branches_from_file(n, snakemake.input["lines"])
    n = add_dclines_from_file(n, snakemake.input["links"])
    # n = modify_breakthrough_substations(n, interconnect)

    # identify offshore points of interconnection, and remove unncess components from BE network
    n = identify_osw_poi(n)
    if interconnect == "Texas" or interconnect == "usa":
        n = assign_texas_poi(n)
    n = remove_breakthrough_offshore(n)

    # build new offshore network configuration
    if snakemake.params.build_offshore_network["enable"]:
        offshore_buses = build_offshore_buses(
            offshore_shapes,
            snakemake.params.build_offshore_network["bus_spacing"],
        )
        n = add_offshore_buses(n, offshore_buses)
        n = build_offshore_transmission_configuration(n)

    # Modify network lines to fix errors in breakthrough data
    n = modify_breakthrough_lines(n, interconnect)

    if interconnect == "Eastern":
        logger.warning(
            f"Eastern Interconnect is missing {len(n.buses.loc[n.buses.balancing_area.isna() | n.buses.state.isna() | n.buses.country.isna()])} bus locations. Must clean-up GIS files before using!",
        )

    # asssign line types and lengths
    add_custom_line_type(n)
    assign_line_types(n)
    assign_line_length(n)
    assign_missing_states_countries(n)

    # Tests
    logger.info(test_network_datatype_consistency(n))

    if (
        len(
            n.buses.loc[
                n.buses.balancing_area.isna()
                | n.buses.state.isna()
                | n.buses.country.isna()
            ],
        )
        > 0
    ):
        logger.info(
            f"Network is missing BA/State/Country information for {len(n.buses.loc[n.buses.balancing_area.isna() | n.buses.state.isna() | n.buses.country.isna()])} buses.",
        )

    # export bus2sub interconnect data
    logger.info(f"Exporting bus2sub and sub data for {interconnect}")

    bus2sub = n.buses[
        ["sub_id", "interconnect", "balancing_area", "x", "y", "state", "country"]
    ]
    bus2sub.to_csv(snakemake.output.bus2sub)
    subs = (
        n.buses[["sub_id", "x", "y", "interconnect"]]
        .set_index("sub_id")
        .drop_duplicates()
        .rename(columns={"x": "lon", "y": "lat"})
    )
    subs.to_csv(snakemake.output.sub)

    # Export GIS Mapping Files
    n.buses.to_csv(snakemake.output.bus_gis)
    lines_gis = n.lines.copy()
    lines_gis["bus0"] = lines_gis.bus0.astype(str)
    lines_gis["bus1"] = lines_gis.bus1.astype(str)
    lines_gis["lat1"] = n.buses.loc[lines_gis.bus0].y.values
    lines_gis["lon1"] = n.buses.loc[lines_gis.bus0].x.values
    lines_gis["lat2"] = n.buses.loc[lines_gis.bus1].y.values
    lines_gis["lon2"] = n.buses.loc[lines_gis.bus1].x.values
    lines_gis["WKT_geometry"] = (
        "LINESTRING ("
        + lines_gis.lon1.astype(str).values
        + " "
        + lines_gis.lat1.astype(str).values
        + ", "
        + lines_gis.lon2.astype(str).values
        + " "
        + lines_gis.lat2.astype(str).values
        + ")"
    )
    lines_gis.to_csv(snakemake.output.lines_gis)

    # export network
    n.export_to_netcdf(snakemake.output.network)


if __name__ == "__main__":
    logger = logging.getLogger(__name__)
    if "snakemake" not in globals():
        from _helpers import mock_snakemake

        snakemake = mock_snakemake("build_base_network", interconnect="usa")
    configure_logging(snakemake)
    main(snakemake)<|MERGE_RESOLUTION|>--- conflicted
+++ resolved
@@ -678,12 +678,9 @@
     gdf_bus = map_bus_to_region(gdf_bus, state_shape, ["state"])
     gdf_bus = map_bus_to_region(gdf_bus, state_shape, ["country"])
     gdf_bus = map_bus_to_region(gdf_bus, reeds_shape, ["reeds_zone", "reeds_ba"])
-<<<<<<< HEAD
-=======
     gdf_bus = map_bus_to_region(gdf_bus, county_shape, ["county"])
 
     # assign load allocation factors to buses for state level dissagregation
->>>>>>> b94da048
     gdf_bus = assign_missing_state_regions(gdf_bus)
 
     # if dissagregating based with breakthrough energy on states, the LAF must
