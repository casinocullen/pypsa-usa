--- conflicted
+++ resolved
@@ -743,7 +743,6 @@
     save: str,
     **wildcards,
 ):
-<<<<<<< HEAD
     """Creates a stacked bar chart for each state's generation mix"""
     year = snapshots[0].year
 
@@ -770,30 +769,15 @@
     diff_carrier = ((optimized - historical_gen).fillna(0) / historical_gen).mul(1e2).round(1)
     diff_total = ((optimized - historical_gen).fillna(0) / historical_gen.sum(axis=0) * 1e2).round(1)
 
-=======
-    """
-    Creates a stacked bar chart for each state's generation mix.
-    """
-    generation_pivot = get_state_generation_mix(n)
->>>>>>> 693bbc5e
 
     # Create Stacked Bar Plot for each State's Generation Mix
     colors = n.carriers.color.to_dict()
     fig, ax = plt.subplots(figsize=(10, 8))
-<<<<<<< HEAD
     sns.heatmap(diff_carrier, annot=True, center= 0.0, fmt=".1f", cmap='coolwarm', ax=ax)
     ax.set_title(create_title("State Generation Mix Difference", **wildcards))
     ax.set_xlabel("Carrier")
     ax.set_ylabel("State")
     fig.savefig(save, dpi =DPI)
-=======
-    generation_pivot.plot(kind="bar", stacked=True, ax=ax, color=colors)
-    ax.set_title(create_title("State Generation Mix", **wildcards))
-    ax.set_xlabel("State")
-    ax.set_ylabel("Generation Mix [GWh]")
-    fig.savefig(save, dpi=DPI)
-
->>>>>>> 693bbc5e
 
 def plot_state_generation_capacities(
     n: pypsa.Network,
