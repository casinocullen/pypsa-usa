--- conflicted
+++ resolved
@@ -24,13 +24,8 @@
         rootpath = "."
 
     # Recommended to use the stable version of PUDL documented here: https://catalystcoop-pudl.readthedocs.io/en/latest/data_access.html#stable-builds
-<<<<<<< HEAD
     url_pudl = "https://zenodo.org/records/13346011/files/pudl.sqlite.zip?download=1"
-=======
-    url_pudl = (
-        "https://zenodo.org/records/13346011/files/pudl.sqlite.zip?download=1"
-    )
->>>>>>> 0538dcf4
+
     url_census = (
         "https://zenodo.org/records/13346011/files/censusdp1tract.sqlite.zip?download=1"
     )
