# PyPSA USA Authors
"""
**Description**

This module integrates data produced by `build_renewable_profiles`, `build_demand`, `build_cost_data`, `build_fuel_prices`, and `build_base_network` to create a network model that includes generators, demand, and costs. The module attaches generators, storage units, and loads to the network created by `build_base_network`. Each generator is assigned regional capital costs, and regional and daily or monthly marginal costs.

Extendable generators are assigned a maximum capacity based on land-use constraints defined in `build_renewable_profiles`.

**Relevant Settings**

.. code:: yaml

    network_configuration:

    snapshots:
        start:
        end:
        inclusive:

    electricity:

.. seealso::
    Documentation of the configuration file `config/config.yaml` at :ref:`costs_cf`,
    :ref:`electricity_cf`, :ref:`load_cf`, :ref:`renewable_cf`, :ref:`lines_cf`

**Inputs**

- ``resources/costs.csv``: The database of cost assumptions for all included technologies for specific years from various sources; e.g. discount rate, lifetime, investment (CAPEX), fixed operation and maintenance (FOM), variable operation and maintenance (VOM), fuel costs, efficiency, carbon-dioxide intensity.
- ``resources/demand.csv`` Hourly per-country load profiles.
- ``resources/regions_onshore.geojson``: confer :ref:`busregions`
- ``resources/profile_{}.nc``: all technologies in ``config["renewables"].keys()``, confer :ref:`renewableprofiles`.
- ``networks/elec_base_network.nc``: confer :ref:`base`
- ``resources/ng_fuel_prices.csv``: Natural gas fuel prices by state and BA.

**Outputs**

- ``networks/elec_base_network_l_pp.nc``
"""


import logging
import os
import random
from itertools import product
from pathlib import Path
from typing import Any
from typing import Dict
from typing import List
from typing import Union

import constants as const
import geopandas as gpd
import numpy as np
import pandas as pd
import pypsa
import xarray as xr
from _helpers import configure_logging
from _helpers import export_network_for_gis_mapping
from _helpers import local_to_utc
from _helpers import test_network_datatype_consistency
from _helpers import update_p_nom_max
from scipy import sparse
from shapely.geometry import Point
from shapely.prepared import prep
from sklearn.neighbors import BallTree

idx = pd.IndexSlice

logger = logging.getLogger(__name__)


# can we get rid of this function and use add_mising_carriers instead?
def _add_missing_carriers_from_costs(n, costs, carriers):
    missing_carriers = pd.Index(carriers).difference(n.carriers.index)
    if missing_carriers.empty:
        return

    emissions_cols = (
        costs.columns.to_series().loc[lambda s: s.str.endswith("_emissions")].values
    )
    suptechs = missing_carriers.str.split("-").str[0]
    emissions = costs.loc[suptechs, emissions_cols].fillna(0.0)
    emissions.index = missing_carriers
    n.import_components_from_dataframe(emissions, "Carrier")


def sanitize_carriers(n, config):
    """
    Sanitize the carrier information in a PyPSA Network object.

    The function ensures that all unique carrier names are present in the network's
    carriers attribute, and adds nice names and colors for each carrier according
    to the provided configuration dictionary.

    Parameters
    ----------
    n : pypsa.Network
        A PyPSA Network object that represents an electrical power system.
    config : dict
        A dictionary containing configuration information, specifically the
        "plotting" key with "nice_names" and "tech_colors" keys for carriers.

    Returns
    -------
    None
        The function modifies the 'n' PyPSA Network object in-place, updating the
        carriers attribute with nice names and colors.

    Warnings
    --------
    Raises a warning if any carrier's "tech_colors" are not defined in the config dictionary.
    """

    for c in n.iterate_components():
        if "carrier" in c.df:
            add_missing_carriers(n, c.df.carrier)

    carrier_i = n.carriers.index
    nice_names = (
        pd.Series(config["plotting"]["nice_names"])
        .reindex(carrier_i)
        .fillna(carrier_i.to_series().str.title())
    )
    n.carriers["nice_name"] = n.carriers.nice_name.where(
        n.carriers.nice_name != "",
        nice_names,
    )
    colors = pd.Series(config["plotting"]["tech_colors"]).reindex(carrier_i)
    if colors.isna().any():
        missing_i = list(colors.index[colors.isna()])
        logger.warning(f"tech_colors for carriers {missing_i} not defined in config.")
    n.carriers["color"] = n.carriers.color.where(n.carriers.color != "", colors)


def add_co2_emissions(n, costs, carriers):
    """
    Add CO2 emissions to the network's carriers attribute.
    """
    suptechs = n.carriers.loc[carriers].index.str.split("-").str[0]
    n.carriers.loc[carriers, "co2_emissions"] = costs.co2_emissions[suptechs].values


def load_costs(
    tech_costs: str,
    config: dict[str, Any],
    max_hours: dict[str, Union[int, float]],
    Nyears: float = 1.0,
) -> pd.DataFrame:

    # set all asset costs and other parameters
    costs = pd.read_csv(tech_costs, index_col=[0, 1]).sort_index()

    # correct units to MW
    costs.loc[costs.unit.str.contains("/kW"), "value"] *= 1e3
    costs.unit = costs.unit.str.replace("/kW", "/MW")

    # polulate missing values with user provided defaults
    fill_values = config["fill_values"]
    costs = costs.value.unstack().fillna(fill_values)

    costs["capital_cost"] = (
        (
            calculate_annuity(costs["lifetime"], costs["discount rate"])
            + costs["FOM"] / 100.0
        )
        * costs["investment"]
        * Nyears
    )

    costs.at["OCGT", "fuel"] = costs.at["gas", "fuel"]
    costs.at["CCGT", "fuel"] = costs.at["gas", "fuel"]

    costs["marginal_cost"] = costs["VOM"] + costs["fuel"] / costs["efficiency"]

    costs = costs.rename(columns={"CO2 intensity": "co2_emissions"})

    costs.at["OCGT", "co2_emissions"] = costs.at["gas", "co2_emissions"]
    costs.at["CCGT", "co2_emissions"] = costs.at["gas", "co2_emissions"]

    costs.at["solar", "capital_cost"] = (
        config["rooftop_share"] * costs.at["solar-rooftop", "capital_cost"]
        + (1 - config["rooftop_share"]) * costs.at["solar-utility", "capital_cost"]
    )

    def costs_for_storage(store, link1, link2=None, max_hours=1.0):
        capital_cost = link1["capital_cost"] + max_hours * store["capital_cost"]
        if link2 is not None:
            capital_cost += link2["capital_cost"]
        return pd.Series(
            dict(capital_cost=capital_cost, marginal_cost=0.0, co2_emissions=0.0),
        )

    costs.loc["battery"] = costs_for_storage(
        costs.loc["battery storage"],
        costs.loc["battery inverter"],
        max_hours=max_hours["battery"],
    )
    costs.loc["H2"] = costs_for_storage(
        costs.loc["hydrogen storage underground"],
        costs.loc["fuel cell"],
        costs.loc["electrolysis"],
        max_hours=max_hours["H2"],
    )

    for attr in ("marginal_cost", "capital_cost"):
        overwrites = config.get(attr)
        if overwrites is not None:
            overwrites = pd.Series(overwrites)
            costs.loc[overwrites.index, attr] = overwrites

    return costs


def add_annualized_capital_costs(
    costs: pd.DataFrame,
    Nyears: float = 1.0,
) -> pd.DataFrame:
    """
    Adds column to calculate annualized capital costs only.
    """

    costs["investment_annualized"] = (
        calculate_annuity(costs["lifetime"], costs["discount rate"])
        * costs["investment"]
        * Nyears
    )
    return costs


def shapes_to_shapes(orig, dest):
    """
    Adopted from vresutils.transfer.Shapes2Shapes()
    """
    orig_prepped = list(map(prep, orig))
    transfer = sparse.lil_matrix((len(dest), len(orig)), dtype=float)

    for i, j in product(range(len(dest)), range(len(orig))):
        if orig_prepped[j].intersects(dest[i]):
            area = orig[j].intersection(dest[i]).area
            transfer[i, j] = area / dest[i].area

    return transfer


def clean_locational_multiplier(df: pd.DataFrame):
    """
    Updates format of locational multiplier data.
    """
    df = df.fillna(1)
    df = df[["State", "Location Variation"]]
    return df.groupby("State").mean()


def update_capital_costs(
    n: pypsa.Network,
    carrier: str,
    costs: pd.DataFrame,
    multiplier: pd.DataFrame,
    Nyears: float = 1.0,
):
    """
    Applies regional multipliers to capital cost data.
    """

    # map generators to states
    bus_state_mapper = n.buses.to_dict()["state"]
    gen = n.generators[n.generators.carrier == carrier].copy()  # copy with warning
    gen["state"] = gen.bus.map(bus_state_mapper)
    gen = gen[
        gen["state"].isin(multiplier.index)
    ]  # drops any regions that do not have cost multipliers

    # log any states that do not have multipliers attached
    missed = gen[~gen["state"].isin(multiplier.index)]
    if not missed.empty:
        logger.warning(f"CAPEX cost multiplier not applied to {missed.state.unique()}")

    # apply multiplier

    # commented code is if applying multiplier to (capex + fom)
    # gen["capital_cost"] = gen.apply(
    #     lambda x: x["capital_cost"] * multiplier.at[x["state"], "Location Variation"], axis=1)

    # apply multiplier to annualized capital investment cost
    gen["investment"] = gen.apply(
        lambda x: costs.at[carrier, "investment_annualized"]
        * multiplier.at[x["state"], "Location Variation"],
        axis=1,
    )

    # get fixed costs based on overnight capital costs with multiplier applied
    gen["fom"] = gen["investment"] * (costs.at[carrier, "FOM"] / 100.0) * Nyears

    # find final annualized capital cost
    gen["capital_cost"] = gen["investment"] + gen["fom"]

    # overwrite network generator dataframe with updated values
    n.generators.loc[gen.index] = gen


def update_marginal_costs(
    n: pypsa.Network,
    carrier: str,
    fuel_costs: pd.DataFrame,
    vom_cost: float = 0,
    efficiency: float = None,
):
    """
    Applies regional and monthly marginal cost data.

    Arguments
    ---------
    n: pypsa.Network,
    carrier: str,
        carrier to apply fuel cost data to (ie. Gas)
    fuel_costs: pd.DataFrame,
        EIA fuel cost data
    vom_cost: float = 0
        Additional flat $/MWh cost to add onto the fuel costs
    efficiency: float = None
        Flat efficiency multiplier to apply to all generators. If not supplied,
        the efficiency is looked up at a generator level from the network
    """

    missed = []
    for fuel_region_type in ["balancing_area", "state"]:

        # map generators to fuel_region_type (state or BA)
        bus_region_mapper = n.buses.to_dict()[fuel_region_type]
        gen = (
            n.generators[n.generators.carrier == carrier].copy()
            if fuel_region_type == "balancing_area"
            else missed
        )
        gen[f"{fuel_region_type}"] = gen.bus.map(bus_region_mapper)
        gen[f"{fuel_region_type}"] = gen[f"{fuel_region_type}"].replace(
            {
                "CISO-PGAE": "CISO",
                "CISO-SCE": "CISO",
                "CISO-SDGE": "CISO",
                "CISO-VEA": "CISO",
                "Arizona": "AZPS",
                "NYISO": "NYISO",
                "CAISO": "CAISO",
                "BANC": "BANCSMUD",
            },
        )

        missed = gen[~gen[fuel_region_type].isin(fuel_costs.columns.unique())]
        gen = gen[
            gen[fuel_region_type].isin(fuel_costs.columns.unique())
        ]  # Filter for BAs which we have the fuel price data for

        if not missed.empty:
            logger.warning(
                f"BA's missing historical daily fuel costs: {missed[fuel_region_type].unique()}. Using EIA Monthly State Averages.",
            )

        # apply all fuel cost values
        dfs = []
        # fuel_costs.set_index(fuel_region_type, inplace=True)
        for fuel_region in gen[fuel_region_type].unique():
            gens_in_region = gen[gen[fuel_region_type] == fuel_region].index.to_list()
            dfs.append(
                pd.DataFrame(
                    {gen_: fuel_costs[fuel_region] for gen_ in gens_in_region},
                ),
            )
        if len(dfs) == 0:
            continue
        df = pd.concat(dfs, axis=1)

        # apply efficiency of each generator to know fuel burn rate
        if not efficiency:
            gen_eff_mapper = n.generators.to_dict()["efficiency"]
            df = df.apply(lambda x: x / gen_eff_mapper[x.name], axis=0)
        else:
            df = df.div(efficiency)

        # apply fixed rate VOM cost
        df += vom_cost

        # join into exisitng time series marginal costs
        df.index = n.snapshots
        n.generators_t["marginal_cost"] = n.generators_t["marginal_cost"].join(
            df,
            how="inner",
        )

        # Update n.generators table with the average fuel cost and vom cost- for analysis
        n.generators.loc[gen.index, "marginal_cost"] = df.mean().values
        n.generators.loc[gen.index, "vom_cost"] = vom_cost
        n.generators.loc[gen.index, "fuel_cost"] = df.mean().values - vom_cost


def update_transmission_costs(n, costs, length_factor=1.0):
    # TODO: line length factor of lines is applied to lines and links.
    # Separate the function to distinguish

    n.lines["capital_cost"] = (
        n.lines["length"] * length_factor * costs.at["HVAC overhead", "capital_cost"]
    )

    if n.links.empty:
        return

    dc_b = n.links.carrier == "DC"

    # If there are no dc links, then the 'underwater_fraction' column
    # may be missing. Therefore we have to return here.
    if n.links.loc[dc_b].empty:
        return

    costs = (
        n.links.loc[dc_b, "length"]
        * length_factor
        * (
            (1.0 - n.links.loc[dc_b, "underwater_fraction"])
            * costs.at["HVDC overhead", "capital_cost"]
            + n.links.loc[dc_b, "underwater_fraction"]
            * costs.at["HVDC submarine", "capital_cost"]
        )
        + costs.at["HVDC inverter pair", "capital_cost"]
    )
    n.links.loc[dc_b, "capital_cost"] = costs


def attach_hydro(n, costs, ppl, profile_hydro, hydro_capacities, carriers, **params):
    add_missing_carriers(n, carriers)
    add_co2_emissions(n, costs, carriers)

    ppl = (
        ppl.query('carrier == "hydro"')
        .reset_index(drop=True)
        .rename(index=lambda s: str(s) + " hydro")
    )
    ror = ppl.query('technology == "Run-Of-River"')
    phs = ppl.query('technology == "Pumped Storage"')
    hydro = ppl.query('technology == "Reservoir"')

    country = ppl["bus"].map(n.buses.country).rename("country")

    inflow_idx = ror.index.union(hydro.index)
    if not inflow_idx.empty:
        dist_key = ppl.loc[inflow_idx, "p_nom"].groupby(country).transform(normed)

        with xr.open_dataarray(profile_hydro) as inflow:
            inflow_countries = pd.Index(country[inflow_idx])
            missing_c = inflow_countries.unique().difference(
                inflow.indexes["countries"],
            )
            assert missing_c.empty, (
                f"'{profile_hydro}' is missing "
                f"inflow time-series for at least one country: {', '.join(missing_c)}"
            )

            inflow_t = (
                inflow.sel(countries=inflow_countries)
                .rename({"countries": "name"})
                .assign_coords(name=inflow_idx)
                .transpose("time", "name")
                .to_pandas()
                .multiply(dist_key, axis=1)
            )

    if "ror" in carriers and not ror.empty:
        n.madd(
            "Generator",
            ror.index,
            carrier="ror",
            bus=ror["bus"],
            p_nom=ror["p_nom"],
            efficiency=costs.at["ror", "efficiency"],
            capital_cost=costs.at["ror", "capital_cost"],
            weight=ror["p_nom"],
            p_max_pu=(
                inflow_t[ror.index]
                .divide(ror["p_nom"], axis=1)
                .where(lambda df: df <= 1.0, other=1.0)
            ),
        )

    if "PHS" in carriers and not phs.empty:
        # fill missing max hours to params value and
        # assume no natural inflow due to lack of data
        max_hours = params.get("PHS_max_hours", 6)
        phs = phs.replace({"max_hours": {0: max_hours}})
        n.madd(
            "StorageUnit",
            phs.index,
            carrier="PHS",
            bus=phs["bus"],
            p_nom=phs["p_nom"],
            capital_cost=costs.at["PHS", "capital_cost"],
            max_hours=phs["max_hours"],
            efficiency_store=np.sqrt(costs.at["PHS", "efficiency"]),
            efficiency_dispatch=np.sqrt(costs.at["PHS", "efficiency"]),
            cyclic_state_of_charge=True,
        )

    if "hydro" in carriers and not hydro.empty:
        hydro_max_hours = params.get("hydro_max_hours")

        assert hydro_max_hours is not None, "No path for hydro capacities given."

        hydro_stats = pd.read_csv(
            hydro_capacities,
            comment="#",
            na_values="-",
            index_col=0,
        )
        e_target = hydro_stats["E_store[TWh]"].clip(lower=0.2) * 1e6
        e_installed = hydro.eval("p_nom * max_hours").groupby(hydro.country).sum()
        e_missing = e_target - e_installed
        missing_mh_i = hydro.query("max_hours.isnull()").index

        if hydro_max_hours == "energy_capacity_totals_by_country":
            # watch out some p_nom values like IE's are totally underrepresented
            max_hours_country = (
                e_missing / hydro.loc[missing_mh_i].groupby("country").p_nom.sum()
            )

        elif hydro_max_hours == "estimate_by_large_installations":
            max_hours_country = (
                hydro_stats["E_store[TWh]"] * 1e3 / hydro_stats["p_nom_discharge[GW]"]
            )

        max_hours_country.clip(0, inplace=True)

        missing_countries = pd.Index(hydro["country"].unique()).difference(
            max_hours_country.dropna().index,
        )
        if not missing_countries.empty:
            logger.warning(
                "Assuming max_hours=6 for hydro reservoirs in the countries: {}".format(
                    ", ".join(missing_countries),
                ),
            )
        hydro_max_hours = hydro.max_hours.where(
            hydro.max_hours > 0,
            hydro.country.map(max_hours_country),
        ).fillna(6)

        n.madd(
            "StorageUnit",
            hydro.index,
            carrier="hydro",
            bus=hydro["bus"],
            p_nom=hydro["p_nom"],
            max_hours=hydro_max_hours,
            capital_cost=costs.at["hydro", "capital_cost"],
            marginal_cost=costs.at["hydro", "marginal_cost"],
            p_max_pu=1.0,  # dispatch
            p_min_pu=0.0,  # store
            efficiency_dispatch=costs.at["hydro", "efficiency"],
            efficiency_store=0.0,
            cyclic_state_of_charge=True,
            inflow=inflow_t.loc[:, hydro.index],
        )


def attach_breakthrough_renewable_plants(
    n,
    fn_plants,
    renewable_carriers,
    extendable_carriers,
    costs,
):

    _add_missing_carriers_from_costs(n, costs, renewable_carriers)

    plants = pd.read_csv(fn_plants, dtype={"bus_id": str}, index_col=0).query(
        "bus_id in @n.buses.index",
    )
    plants.replace(["wind_offshore"], ["offwind"], inplace=True)

    for tech in renewable_carriers:
        tech_plants = plants.query("type == @tech")
        tech_plants.index = tech_plants.index.astype(str)

        logger.info(f"Adding {len(tech_plants)} {tech} generators to the network.")

        if tech in ["wind", "offwind"]:
            p = pd.read_csv(snakemake.input["wind_breakthrough"], index_col=0)
        else:
            p = pd.read_csv(snakemake.input[f"{tech}_breakthrough"], index_col=0)
        intersection = set(p.columns).intersection(
            tech_plants.index,
        )  # filters by plants ID for the plants of type tech
        p = p[list(intersection)]

        Nhours = len(n.snapshots)
        p = p.iloc[:Nhours, :]  # hotfix to fit 2016 renewable data to load data

        p.index = n.snapshots
        p.columns = p.columns.astype(str)

        if (tech_plants.Pmax == 0).any():
            # p_nom is the maximum of {Pmax, dispatch}
            p_nom = pd.concat([p.max(axis=0), tech_plants["Pmax"]], axis=1).max(axis=1)
            p_max_pu = (p[p_nom.index] / p_nom).fillna(0)  # some values remain 0
        else:
            p_nom = tech_plants.Pmax
            p_max_pu = p[tech_plants.index] / p_nom

        n.madd(
            "Generator",
            tech_plants.index,
            bus=tech_plants.bus_id,
            p_nom_min=p_nom,
            p_nom=p_nom,
            marginal_cost=tech_plants.GenIOB
            * tech_plants.GenFuelCost,  # (MMBTu/MW) * (USD/MMBTu) = USD/MW
            # marginal_cost_quadratic = tech_plants.GenIOC * tech_plants.GenFuelCost,
            capital_cost=costs.at[tech, "capital_cost"],
            p_max_pu=p_max_pu,  # timeseries of max power output pu
            p_nom_extendable=tech in extendable_carriers["Generator"],
            carrier=tech,
            weight=1.0,
            efficiency=costs.at[tech, "efficiency"],
        )
    return n


def add_nice_carrier_names(n, config):
    carrier_i = n.carriers.index
    nice_names = (
        pd.Series(config["plotting"]["nice_names"])
        .reindex(carrier_i)
        .fillna(carrier_i.to_series().str.title())
    )
    n.carriers["nice_name"] = nice_names
    colors = pd.Series(config["plotting"]["tech_colors"]).reindex(carrier_i)
    if colors.isna().any():
        missing_i = list(colors.index[colors.isna()])
        logger.warning(f"tech_colors for carriers {missing_i} not defined in config.")
    n.carriers["color"] = colors


def normed(s):
    """
    Normalize a pandas.Series to sum to 1.
    """
    return s / s.sum()


def calculate_annuity(n, r):
    """
    Calculate the annuity factor for an asset with lifetime n years and.

    discount rate of r, e.g. annuity(20, 0.05) * 20 = 1.6
    """
    if isinstance(r, pd.Series):
        return pd.Series(1 / n, index=r.index).where(
            r == 0,
            r / (1.0 - 1.0 / (1.0 + r) ** n),
        )
    elif r > 0:
        return r / (1.0 - 1.0 / (1.0 + r) ** n)
    else:
        return 1 / n


def add_missing_carriers(n, carriers):
    """
    Function to add missing carriers to the network without raising errors.
    """
    missing_carriers = set(carriers) - set(n.carriers.index)
    if len(missing_carriers) > 0:
        n.madd("Carrier", missing_carriers)


def add_missing_fuel_cost(plants, costs_fn):
    fuel_cost = pd.read_csv(costs_fn, index_col=0, skiprows=3)
    plants["fuel_cost"] = plants.fuel_type.map(fuel_cost.fuel_price_per_mmbtu)
    return plants


def add_missing_heat_rates(plants, heat_rates_fn):
    heat_rates = pd.read_csv(heat_rates_fn, index_col=0, skiprows=3)
    hr_mapped = (
        plants.fuel_type.map(heat_rates.heat_rate_btu_per_kwh) / 1000
    )  # convert to mmbtu/mwh
    plants["heat_rate"].fillna(hr_mapped, inplace=True)
    return plants


def match_plant_to_bus(n, plants):
    plants_matched = plants.copy()
    plants_matched["bus_assignment"] = None

    buses = n.buses.copy()
    buses["geometry"] = gpd.points_from_xy(buses["x"], buses["y"])

    # from: https://stackoverflow.com/questions/58893719/find-nearest-point-in-other-dataframe-with-a-lot-of-data
    # Create a BallTree
    tree = BallTree(buses[["x", "y"]].values, leaf_size=2)
    # Query the BallTree on each feature from 'appart' to find the distance
    # to the nearest 'pharma' and its id
    plants_matched["distance_nearest"], plants_matched["id_nearest"] = tree.query(
        plants_matched[
            ["longitude", "latitude"]
        ].values,  # The input array for the query
        k=1,  # The number of nearest neighbors
    )
    plants_matched.bus_assignment = (
        buses.reset_index().iloc[plants_matched.id_nearest].Bus.values
    )
    plants_matched.drop(columns=["id_nearest"], inplace=True)

    return plants_matched


def attach_renewable_capacities_to_atlite(
    n: pypsa.Network,
    plants_df: pd.DataFrame,
    renewable_carriers: list,
):
    plants = plants_df.query(
        "bus_assignment in @n.buses.index",
    )
    for tech in renewable_carriers:
        plants_filt = plants.query("carrier == @tech")
        if plants_filt.empty:
            continue
        generators_tech = n.generators[n.generators.carrier == tech]
        caps_per_bus = (
            plants_filt[['bus_assignment', 'p_nom']].groupby("bus_assignment").sum().p_nom
        )  # namplate capacity per bus
        # TODO: #16 Gens excluded from atlite profiles bc of landuse/etc will not be able to be attached if in the breakthrough network
        if caps_per_bus[~caps_per_bus.index.isin(generators_tech.bus)].sum() > 0:
            missing_capacity = caps_per_bus[
                ~caps_per_bus.index.isin(generators_tech.bus)
            ].sum()
            logger.info(
                f"There are {np.round(missing_capacity/1000,4)} GW of {tech} plants that are not in the network. See git issue #16.",
            )

        logger.info(
            f"{np.round(caps_per_bus.sum()/1000,2)} GW of {tech} capacity added.",
        )
        n.generators.p_nom.update(generators_tech.bus.map(caps_per_bus).dropna())
        n.generators.p_nom_min.update(generators_tech.bus.map(caps_per_bus).dropna())


def attach_demand(n: pypsa.Network, demand_per_bus_fn: str):
    """
    Add demand to network from specified configuration setting.

    Returns network with demand added.
    """
    demand_per_bus = pd.read_csv(demand_per_bus_fn, index_col=0)    
    demand_per_bus.index = pd.to_datetime(demand_per_bus.index)
    n.madd(
        "Load",
        demand_per_bus.columns,
        bus=demand_per_bus.columns,
        p_set=demand_per_bus,
        carrier="AC",
    )


def attach_conventional_generators(
    n: pypsa.Network,
    costs: pd.DataFrame,
    plants: pd.DataFrame,
    conventional_carriers: list,
    extendable_carriers: list,
    conventional_params,
    renewable_carriers: list,
    conventional_inputs,
    unit_commitment=None,
    fuel_price=None,
):
    carriers = [
        carrier
        for carrier in set(conventional_carriers)
        | set(extendable_carriers["Generator"])
        if carrier not in renewable_carriers
    ]
    add_missing_carriers(n, carriers)
    add_co2_emissions(n, costs, carriers)

    plants = (
        plants.query("carrier in @carriers")
        .join(costs, on="carrier", rsuffix="_r")
        .rename(index=lambda s: "C" + str(s))
    )
    plants["efficiency"] = plants.efficiency.fillna(plants.efficiency_r)
    if unit_commitment is not None:
        committable_attrs = plants.carrier.isin(unit_commitment).to_frame("committable")
        for attr in unit_commitment.index:
            default = pypsa.components.component_attrs["Generator"].default[attr]
            committable_attrs[attr] = plants.carrier.map(
                unit_commitment.loc[attr],
            ).fillna(
                default,
            )
    else:
        committable_attrs = {}

    marginal_cost = plants.carrier.map(costs.VOM) + plants.marginal_cost

    # Define generators using modified ppl DataFrame
    caps = plants.groupby("carrier").p_nom.sum().div(1e3).round(2)
    logger.info(f"Adding {len(plants)} generators with capacities [GW] \n{caps}")
    n.madd(
        "Generator",
        plants.index,
        carrier=plants.carrier,
        bus=plants.bus_assignment,
        p_nom_min=plants.p_nom.where(
            plants.carrier.isin(conventional_carriers),
            0,
        ),  # enforces that plants cannot be retired/sold-off at their capital cost
        p_nom=plants.p_nom.where(plants.carrier.isin(conventional_carriers), 0),
        p_nom_extendable=plants.carrier.isin(extendable_carriers["Generator"]),
        ramp_limit_up=plants.ramp_limit_up,
        ramp_limit_down=plants.ramp_limit_down,
        efficiency=plants.efficiency,
        marginal_cost=marginal_cost,
        capital_cost=plants.capital_cost,
        build_year=plants.build_year.fillna(0).astype(int),
        lifetime=(plants.dateout - plants.build_year).fillna(np.inf),
        **committable_attrs,
    )

    # Add fuel and VOM costs to the network
    n.generators.loc[plants.index, "vom_cost"] = plants.carrier.map(costs.VOM)
    n.generators.loc[plants.index, "fuel_cost"] = plants.marginal_cost




def attach_wind_and_solar(
    n: pypsa.Network,
    costs: pd.DataFrame,
    input_profiles: str,
    carriers: list[str],
    extendable_carriers: dict[str, list[str]],
    line_length_factor=1,
):
    """
    Attached Atlite Calculated wind and solar capacity factor profiles to the
    network.
    """
    add_missing_carriers(n, carriers)
    for car in carriers:
        if car == "hydro":
            continue

        with xr.open_dataset(getattr(input_profiles, "profile_" + car)) as ds:
            if ds.indexes["bus"].empty:
                continue

            supcar = car.split("-", 2)[0]
            if supcar == "offwind" or supcar == "offwind_floating":
                if supcar == "offwind_floating":
                    supcar = "offwind"
                underwater_fraction = ds["underwater_fraction"].to_pandas()
                connection_cost = (
                    line_length_factor
                    * ds["average_distance"].to_pandas()
                    * (
                        underwater_fraction
                        * costs.at[supcar + "-ac-connection-submarine", "capital_cost"]
                        + (1.0 - underwater_fraction)
                        * costs.at[
                            supcar + "-ac-connection-underground",
                            "capital_cost",
                        ]
                    )
                )
                capital_cost = (
                    costs.at[car, "capital_cost"]
                    + costs.at[
                        supcar + "-ac-station",
                        "capital_cost",
                    ]  # update to find floating substation costs
                    + connection_cost
                )

                logger.info(
                    "Added connection cost of {:0.0f}-{:0.0f} USD/MW/a to {}".format(
                        connection_cost.min(),
                        connection_cost.max(),
                        car,
                    ),
                )
            else:
                capital_cost = costs.at[car, "capital_cost"]

            bus2sub = (
                pd.read_csv(input_profiles.bus2sub, dtype=str)
                .drop("interconnect", axis=1)
                .rename(columns={"Bus": "bus_id"})
            )
            bus_list = (
                ds.bus.to_dataframe("sub_id").merge(bus2sub).bus_id.astype(str).values
            )
            p_nom_max_bus = (
                ds["p_nom_max"]
                .to_dataframe()
                .merge(bus2sub[["bus_id", "sub_id"]], left_on="bus", right_on="sub_id")
                .set_index("bus_id")
                .p_nom_max
            )
            weight_bus = (
                ds["weight"]
                .to_dataframe()
                .merge(bus2sub[["bus_id", "sub_id"]], left_on="bus", right_on="sub_id")
                .set_index("bus_id")
                .weight
            )
            bus_profiles = (
                ds["profile"]
                .transpose("time", "bus")
                .to_pandas()
                .T.merge(
                    bus2sub[["bus_id", "sub_id"]],
                    left_on="bus",
                    right_on="sub_id",
                )
                .set_index("bus_id")
                .drop(columns="sub_id")
                .T
            )
            if supcar == "offwind":
                capital_cost = capital_cost.to_frame().reset_index()
                capital_cost.bus = capital_cost.bus.astype(int)
                capital_cost = (
                    pd.merge(
                        capital_cost,
                        n.buses.sub_id.reset_index(),
                        left_on="bus",
                        right_on="sub_id",
                        how="left",
                    )
                    .rename(columns={0: "capital_cost"})
                    .set_index("Bus")
                    .capital_cost
                )

            logger.info(f"Adding {car} capacity-factor profiles to the network.")
            # TODO: #24 VALIDATE TECHNICAL POTENTIALS

            n.madd(
                "Generator",
                bus_list,
                " " + car,
                bus=bus_list,
                carrier=car,
                p_nom_extendable=car in extendable_carriers["Generator"],
                p_nom_max=p_nom_max_bus,
                weight=weight_bus,
                marginal_cost=costs.at[car, "marginal_cost"],
                capital_cost=capital_cost,
                efficiency=costs.at[car, "efficiency"],
                p_max_pu=bus_profiles,
            )


# double check to make sure batteries are added regardless if they are extendable.
def attach_battery_storage(
    n: pypsa.Network,
    plants: pd.DataFrame,
    extendable_carriers,
    costs,
):
    """
    Attaches Battery Energy Storage Systems To the Network.
    """
    plants_filt = plants.query("carrier == 'battery' ")
    plants_filt.index = (
        plants_filt.index.astype(str) + "_" + plants_filt.generator_id.astype(str)
    )
    plants_filt.nameplate_energy_capacity_mwh = plants_filt.nameplate_energy_capacity_mwh.astype(float) 
    logger.info(
        f"Added Batteries as Storage Units to the network.\n{np.round(plants_filt.p_nom.sum()/1000,2)} GW Power Capacity \n{np.round(plants_filt.nameplate_energy_capacity_mwh.sum()/1000, 2)} GWh Energy Capacity",
    )

    plants_filt = plants_filt.dropna(subset=["nameplate_energy_capacity_mwh"])
    n.madd(
        "StorageUnit",
        plants_filt.index,
        carrier="battery",
        bus=plants_filt.bus_assignment,
        p_nom=plants_filt.p_nom,
        p_nom_min=plants_filt.p_nom,
        p_nom_extendable=False,
        max_hours=plants_filt.nameplate_energy_capacity_mwh / plants_filt.p_nom,
        build_year=plants_filt.operating_year,
        efficiency_store=0.9**0.5,
        efficiency_dispatch=0.9**0.5,
        cyclic_state_of_charge=True,
    )


def load_powerplants_eia(
    eia_dataset: str,
    interconnect: str = None,
) -> pd.DataFrame:

    plants = pd.read_csv(
        eia_dataset,
    )
<<<<<<< HEAD
    if (interconnect is not None) & (interconnect != "usa"):
        plants["interconnection"] = plants["nerc_region"].map(const.NERC_REGION_MAPPER)
        plants = plants[plants.interconnection == interconnect]
    # apply mappings if required
    if carrier_mapper:
        plants["carrier"] = plants.tech_type.map(carrier_mapper)
=======
>>>>>>> c62070a2

    plants["generator_name"] = (
        plants.index.astype(str) + "_" + plants.plant_code.astype(str) + "_" + plants.generator_id.astype(str)
    )    
    plants.set_index("generator_name", inplace=True)
    plants["p_nom"] = plants.pop("nameplate_capacity_mw")

    # Set Costs
    plants["heat_rate"] = plants.pop("ads_avg_hr")
    plants = add_missing_fuel_cost(plants, snakemake.input.fuel_costs) # Only used for plants that don't have temporal data
    plants = add_missing_heat_rates(plants, snakemake.input.fuel_costs) # Only used for plants that not included in ADS data
    plants["marginal_cost"] = (
            plants.heat_rate * plants.fuel_cost
        )  # (MMBTu/MW) * (USD/MMBTu) = USD/MW

    # plants["vom_costs"] = plants.pop("ads_vom_cost")
    # avg_prime_move_vom = plants[['carrier','vom_costs']].groupby('carrier').mean()
    # plants.loc[plants.vom_costs.isna(),'vom_costs'] = plants.loc[plants.vom_costs.isna(),'carrier'].map(avg_prime_move_vom.vom_costs)

    plants["start_up_cost"] = (
            plants['ads_startup_cost_fixed$'].fillna(0) +
            + plants.ads_startfuelmmbtu.fillna(0) * plants.fuel_cost.fillna(0)
        )
    
    
    plants["efficiency"] = 1 / (
            plants["heat_rate"] / 3.412
        )  # MMBTu/MWh to MWh_electric/MWh_thermal
    
    # Set Ramp Rates
    plants["ramp_limit_up"] = (
            plants.pop("ads_rampup_ratemw/minute") / plants.p_nom * 60
        )  # MW/min to p.u./hour
    plants["ramp_limit_down"] = (
            plants.pop("ads_rampdn_ratemw/minute") / plants.p_nom * 60
        )  # MW/min to p.u./hour
    avg_prime_mover_ramp_rates = plants[['carrier','ramp_limit_up','ramp_limit_down']].groupby('carrier').mean()
    # fill missing ramp rates with average ramp rates of prime movers
    plants.loc[plants.ramp_limit_up.isna(),'ramp_limit_up'] = plants.loc[plants.ramp_limit_up.isna(),'carrier'].map(avg_prime_mover_ramp_rates.ramp_limit_up)
    plants.loc[plants.ramp_limit_down.isna(),'ramp_limit_down'] = plants.loc[plants.ramp_limit_down.isna(),'carrier'].map(avg_prime_mover_ramp_rates.ramp_limit_down)

    # Timeline
    plants["build_year"] = plants.operating_year
    plants["dateout"] = np.inf #plants.planned_retirement_year.replace(' ').astype(int).fillna(np.inf)  # placeholder TODO Add retirement year

    if interconnect:
        plants["interconnection"] = plants["nerc_region"].map(const.NERC_REGION_MAPPER)
        plants = plants[plants.interconnection == interconnect]

    return plants


def assign_ads_missing_lat_lon(plants, n):
    plants_unmatched = plants[plants.latitude.isna() | plants.longitude.isna()]
    plants_unmatched = plants_unmatched[~plants_unmatched.balancing_area.isna()]
    logger.info(
        f"Assigning lat and lon to {len(plants_unmatched)} plants missing locations.",
    )

    ba_list_map = {
        "CISC": "CISO-SCE",
        "CISD": "CISO-SDGE",
        "VEA": "CISO-VEA",
        "AZPS": "Arizona",
        "SRP": "Arizona",
        "PAID": "PACW",
        "PAUT": "PACW",
        "PAWY": "PACW",
        "IPFE": "IPCO",
        "IPMV": "IPCO",
        "IPTV": "IPCO",
        "TPWR": "BPAT",
        "SCL": "BPAT",
        "CIPV": "CISO-PGAE",
        "CIPB": "CISO-PGAE",
        "SPPC": "CISO-PGAE",
        "TH_PV": "Arizona",
    }

    plants_unmatched["balancing_area"] = plants_unmatched["balancing_area"].replace(
        ba_list_map,
    )
    buses = n.buses.copy()

    # assign lat and lon to the plants_unmatched by choosing the bus within the same balancing_area that has the highest v_nom value.
    # Currently randomly assigned to the top 4 buses in the balancing area by v_nom.
    for i, row in plants_unmatched.iterrows():
        # print(row.balancing_area)
        buses_in_area = buses[buses.balancing_area == row.balancing_area].sort_values(
            by="v_nom",
            ascending=False,
        )
        top_5_buses = buses_in_area.iloc[:4]
        bus = top_5_buses.iloc[random.randint(0, 3)]
        plants_unmatched.loc[i, "longitude"] = bus.x
        plants_unmatched.loc[i, "latitude"] = bus.y

    plants.loc[plants_unmatched.index] = plants_unmatched
    logger.info(
        f"{len(plants[plants.latitude.isna() | plants.longitude.isna()])} plants still missing locations.",
    )
    plants = plants.dropna(
        subset=["latitude", "longitude"],
    )  # drop any plants that still don't have lat/lon

    return plants


def attach_ads_renewables(n, plants_df, renewable_carriers, extendable_carriers, costs):
    """
    Attaches renewable plants from ADS files.
    """
    ads_renewables_path = snakemake.input.ads_renewables

    for tech_type in renewable_carriers:
        plants_filt = plants_df.query("carrier == @tech_type")
        plants_filt.index = plants_filt.ads_name.astype(str)

        logger.info(f"Adding {len(plants_filt)} {tech_type} generators to the network.")

        if tech_type in ["wind", "offwind"]:
            profiles = pd.read_csv(ads_renewables_path + "/wind_2032.csv", index_col=0)
        elif tech_type == "solar":
            profiles = pd.read_csv(ads_renewables_path + "/solar_2032.csv", index_col=0)
            dpv = pd.read_csv(ads_renewables_path + "/btm_solar_2032.csv", index_col=0)
            profiles = pd.concat([profiles, dpv], axis=1)
        else:
            profiles = pd.read_csv(
                ads_renewables_path + f"/{tech_type}_2032.csv",
                index_col=0,
            )

        profiles.columns = profiles.columns.str.replace(".dat: 2032", "")
        profiles.columns = profiles.columns.str.replace(".DAT: 2032", "")

        profiles.index = n.snapshots
        profiles.columns = profiles.columns.astype(str)

        if (
            tech_type == "hydro"
        ):  # matching hydro according to balancing authority specified
            profiles.columns = profiles.columns.str.replace("HY_", "")
            profiles.columns = profiles.columns.str.replace("_2018", "")
            southwest = {"Arizona", "SRP", "WALC", "TH_Mead"}
            northwest = {"DOPD", "CHPD", "WAUW"}
            pge_dict = {"CISO-PGAE": "CIPV", "CISO-SCE": "CISC", "CISO-SDGE": "CISD"}
            plants_filt.balancing_area = plants_filt.balancing_area.map(
                pge_dict,
            ).fillna(plants_filt.balancing_area)
            # {'Arizona', 'CISC', 'IPFE', 'DOPD', 'CISD', 'IPMV', 'CHPD', 'PSCO', 'CISO-SDGE', 'IPTV', 'CIPV', 'TH_Mead', 'CIPB', 'WALC', 'CISO-SCE', 'WAUW', 'SRP', 'CISO-PGAE'}
            # TODO: #34 Add BCHA and AESO hydro profiles in ADS Configuration. Profiles that don't get used: 'AESO', 'IPCO', 'NEVP', 'BCHA'
            # profiles_ba = set(profiles.columns) # available ba hydro profiles
            # bas = set(plants_filt.balancing_area.unique()) # plants that need BA hydro profiles

            # print( need to assign bas for pge bay and valley)
            profiles_new = pd.DataFrame(index=n.snapshots, columns=plants_filt.index)
            for plant in profiles_new.columns:
                ba = plants_filt.loc[plant].balancing_area
                if ba in southwest:
                    ba = "SouthConsolidated"
                elif ba in northwest:
                    ba = "BPAT"  # this is a temp fix. Probably not right to assign all northwest hydro to BPA
                ba_prof = profiles.columns.str.contains(ba)
                if ba_prof.sum() == 0:
                    logger.warning(f"No hydro profile for {ba}.")
                    profiles_new[plant] = 0

                profiles_new[plant] = profiles.loc[:, ba_prof].values
            p_max_pu = profiles_new
            p_max_pu.columns = plants_filt.index
        else:  #  solar + wind + other
            # intersection = set(profiles.columns).intersection(plants_filt.dispatchshapename)
            # missing = set(plants_filt.dispatchshapename) - intersection
            # profiles = profiles[list(intersection)]
            profiles_new = pd.DataFrame(
                index=n.snapshots,
                columns=plants_filt.dispatchshapename,
            )
            for plant in profiles_new.columns:
                profiles_new[plant] = profiles[plant]
            p_max_pu = profiles_new
            p_max_pu.columns = plants_filt.index

        p_nom = plants_filt["maxcap(mw)"]
        n.madd(
            "Generator",
            plants_filt.index,
            bus=plants_filt.bus_assignment,
            p_nom_min=p_nom,
            p_nom=p_nom,
            marginal_cost=0,  # (MMBTu/MW) * (USD/MMBTu) = USD/MW
            capital_cost=costs.at[tech_type, "capital_cost"],
            p_max_pu=p_max_pu,  # timeseries of max power output pu
            p_nom_extendable=tech_type in extendable_carriers["Generator"],
            carrier=tech_type,
            weight=1.0,
            efficiency=costs.at[tech_type, "efficiency"],
        )
    return n


def load_powerplants_ads(
    ads_dataset: str,
    tech_mapper: dict[str, str] = None,
    carrier_mapper: dict[str, str] = None,
    fuel_mapper: dict[str, str] = None,
) -> pd.DataFrame:
    """
    Loads base ADS plants, fills missing data, and applies name mappings.

    Arguments
    ---------
    ads_dataset: str,
    tech_mapper: Dict[str,str],
    carrier_mapper: Dict[str,str],
    fuel_mapper: Dict[str,str],
    """

    # read in data
    plants = pd.read_csv(
        ads_dataset,
        index_col=0,
        dtype={"bus_assignment": "str"},
    ).rename(columns=str.lower)
    plants.rename(columns={"fueltype": "fuel_type_ads"}, inplace=True)

    # apply mappings if required
    if carrier_mapper:
        plants["carrier"] = plants.fuel_type_ads.map(carrier_mapper)
    if fuel_mapper:
        plants["fuel_type"] = plants.fuel_type_ads.map(fuel_mapper)
    if tech_mapper:
        plants["tech_type"] = plants.tech_type.map(tech_mapper)
    plants.rename(columns={"lat": "latitude", "lon": "longitude"}, inplace=True)

    # apply missing data to powerplants
    plants = add_missing_fuel_cost(plants, snakemake.input.fuel_costs)
    plants = add_missing_heat_rates(plants, snakemake.input.fuel_costs)

    plants["generator_name"] = plants.ads_name.astype(str)
    plants["p_nom"] = plants["maxcap(mw)"]
    plants["heat_rate"] = plants["inchr2(mmbtu/mwh)"]
    plants["marginal_cost"] = (
        plants["heat_rate"] * plants.fuel_cost
    )  # (MMBTu/MW) * (USD/MMBTu) = USD/MW
    plants["efficiency"] = 1 / (
        plants["heat_rate"] / 3.412
    )  # MMBTu/MWh to MWh_electric/MWh_thermal
    plants["ramp_limit_up"] = (
        plants["rampup rate(mw/minute)"] / plants["maxcap(mw)"] * 60
    )  # MW/min to p.u./hour
    plants["ramp_limit_down"] = (
        plants["rampdn rate(mw/minute)"] / plants["maxcap(mw)"] * 60
    )  # MW/min to p.u./hour
    return plants


def clean_bus_data(n: pypsa.Network):
    """
    Drops data from the network that are no longer needed in workflow.
    """
    col_list = ["poi_bus", "poi_sub", "poi", "Pd", "load_dissag", "LAF", "LAF_states"]
    n.buses.drop(columns=[col for col in col_list if col in n.buses], inplace=True)


def main(snakemake):
    params = snakemake.params
    configuration = snakemake.config["network_configuration"]
    interconnection = snakemake.wildcards["interconnect"]
    planning_horizons = snakemake.params["planning_horizons"]

    n = pypsa.Network(snakemake.input.base_network)

    snapshot_config = snakemake.config["snapshots"]
    sns_start = pd.to_datetime(snapshot_config["start"])
    sns_end = pd.to_datetime(snapshot_config["end"])
    sns_inclusive = snapshot_config["inclusive"]

    n.set_snapshots(
        pd.date_range(
            freq="h",
            start=sns_start,
            end=sns_end,
            inclusive=sns_inclusive,
        ),
    )
    Nyears = n.snapshot_weightings.objective.sum() / 8760.0

    costs = load_costs(
        snakemake.input.tech_costs,
        params.costs,
        params.electricity["max_hours"],
        Nyears,
    )

    # calculates annulaized capital costs seperate from the fixed costs to be
    # able to apply regional mulitpliers to only capex
    costs = add_annualized_capital_costs(costs, Nyears)

    # fix for ccgt and ocgt techs
    costs.at["gas", "investment_annualized"] = (
        costs.at["CCGT", "investment_annualized"]
        + costs.at["OCGT", "investment_annualized"]
    ) / 2

    update_transmission_costs(n, costs, params.length_factor)

    renewable_carriers = set(params.electricity["renewable_carriers"])
    extendable_carriers = params.electricity["extendable_carriers"]
    conventional_carriers = params.electricity["conventional_carriers"]
    conventional_inputs = {
        k: v for k, v in snakemake.input.items() if k.startswith("conventional_")
    }

    if params.conventional["unit_commitment"]:
        unit_commitment = pd.read_csv(snakemake.input.unit_commitment, index_col=0)
    else:
        unit_commitment = None

    if configuration == "pypsa-usa":
        plants = load_powerplants_eia(
            snakemake.input["plants_eia"],
            interconnect=interconnection,
        )
    elif configuration == "ads2032":
        plants = load_powerplants_ads(
            snakemake.input["plants_ads"],
            const.ADS_SUB_TYPE_TECH_MAPPER,
            const.ADS_CARRIER_NAME,
            const.ADS_FUEL_MAPPER,
        )
        plants = assign_ads_missing_lat_lon(plants, n)
    else:
        raise ValueError(
            f"Unknown network_configuration {snakemake.config['network_configuration']}",
        )

    # Applying to all configurations
    plants = match_plant_to_bus(n, plants)

    attach_demand(n, snakemake.input.demand)

    attach_conventional_generators(
        n,
        costs,
        plants,
        conventional_carriers,
        extendable_carriers,
        params.conventional,
        renewable_carriers,
        conventional_inputs,
        unit_commitment=unit_commitment,
        fuel_price=None,  # update fuel prices later
    )
    attach_battery_storage(
        n,
        plants,
        extendable_carriers,
        costs,
    )

    if configuration == "ads2032":
        attach_ads_renewables(
            n,
            plants,
            renewable_carriers,
            extendable_carriers,
            costs,
        )
    else:
        attach_wind_and_solar(
            n,
            costs,
            snakemake.input,
            renewable_carriers,
            extendable_carriers,
            params.length_factor,
        )
        renewable_carriers = list(
            set(snakemake.config["electricity"]["renewable_carriers"]).intersection(
                {"onwind", "solar", "offwind", "offwind_floating"},
            ),
        )
        attach_renewable_capacities_to_atlite(
            n,
            plants,
            renewable_carriers,
        )
        # temporarily adding hydro with breakthrough only data until I can correctly import hydro_data
        n = attach_breakthrough_renewable_plants(
            n,
            snakemake.input["plants_breakthrough"],
            ["hydro"],
            extendable_carriers,
            costs,
        )
    update_p_nom_max(n)

    # apply regional multipliers to capital cost data
    for carrier, multiplier_data in const.CAPEX_LOCATIONAL_MULTIPLIER.items():
        if n.generators.query(f"carrier == '{carrier}'").empty:
            continue
        multiplier_file = snakemake.input[f"gen_cost_mult_{multiplier_data}"]
        df_multiplier = pd.read_csv(multiplier_file)
        df_multiplier = clean_locational_multiplier(df_multiplier)
        update_capital_costs(n, carrier, costs, df_multiplier, Nyears)

    if params.conventional["dynamic_fuel_price"]:
        fuel_costs = {
            "CCGT": "ng_electric_power_price",
            "OCGT": "ng_electric_power_price",
            "coal": "coal_electric_power_price",
        }
        for carrier, cost_data in fuel_costs.items():
            fuel_cost_file = snakemake.input[f"{cost_data}"]
            df_fuel_costs = pd.read_csv(fuel_cost_file)
            vom = costs.at[carrier, "VOM"]

            update_marginal_costs(
                n=n,
                carrier=carrier,
                fuel_costs=df_fuel_costs,
                vom_cost=vom,
            )

    # fix p_nom_min for extendable generators
    # The "- 0.001" is just to avoid numerical issues
    n.generators["p_nom_min"] = n.generators.apply(
        lambda x: (
            (x["p_nom"] - 0.001)
            if (x["p_nom_extendable"] and x["p_nom_min"] == 0)
            else x["p_nom_min"]
        ),
        axis=1,
    )

    output_folder = os.path.dirname(snakemake.output[0]) + "/base_network"
    export_network_for_gis_mapping(n, output_folder)

    clean_bus_data(n)
    sanitize_carriers(n, snakemake.config)
    n.meta = snakemake.config
    n.export_to_netcdf(snakemake.output[0])

    logger.info(test_network_datatype_consistency(n))


if __name__ == "__main__":
    if "snakemake" not in globals():
        from _helpers import mock_snakemake
        snakemake = mock_snakemake("add_electricity", interconnect="usa")
    configure_logging(snakemake)
    main(snakemake)<|MERGE_RESOLUTION|>--- conflicted
+++ resolved
@@ -1004,15 +1004,12 @@
     plants = pd.read_csv(
         eia_dataset,
     )
-<<<<<<< HEAD
     if (interconnect is not None) & (interconnect != "usa"):
         plants["interconnection"] = plants["nerc_region"].map(const.NERC_REGION_MAPPER)
         plants = plants[plants.interconnection == interconnect]
     # apply mappings if required
     if carrier_mapper:
         plants["carrier"] = plants.tech_type.map(carrier_mapper)
-=======
->>>>>>> c62070a2
 
     plants["generator_name"] = (
         plants.index.astype(str) + "_" + plants.plant_code.astype(str) + "_" + plants.generator_id.astype(str)
