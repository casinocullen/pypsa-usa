# PyPSA USA Authors
"""
**Description**

This module integrates data produced by `build_renewable_profiles` and `build_cost_data`, `build_fuel_prices`, and `add_demand` to create a network model that includes generators and their associated costs. The module attaches generators and storage units to the network created by `add_demand`. Each generator is assigned regional capital costs, and regional and daily or monthly marginal costs.

Extendable generators are assigned a maximum capacity based on land-use constraints defined in `build_renewable_profiles`.

**Relevant Settings**

.. code:: yaml

    snapshots:
        start:
        end:
        inclusive:

    electricity:

.. seealso::
    Documentation of the configuration file `config/config.yaml` at :ref:`costs_cf`,
    :ref:`electricity_cf`, :ref:`renewable_cf`, :ref:`lines_cf`

**Inputs**

- ``resources/costs.csv``: The database of cost assumptions for all included technologies for specific years from various sources; e.g. discount rate, lifetime, investment (CAPEX), fixed operation and maintenance (FOM), variable operation and maintenance (VOM), fuel costs, efficiency, carbon-dioxide intensity.
- ``resources/regions_onshore.geojson``: confer :ref:`busregions`
- ``resources/profile_{}.nc``: all technologies in ``config["renewables"].keys()``, confer :ref:`renewableprofiles`.
- ``networks/elec_base_network.nc``: confer :ref:`base`
- ``resources/ng_fuel_prices.csv``: Natural gas fuel prices by state and BA.

**Outputs**

- ``networks/elec_base_network_l_pp.nc``
"""


import logging
import os
import random
from itertools import product
from pathlib import Path
from typing import Any, Dict, List, Union

import constants as const
import geopandas as gpd
import numpy as np
import pandas as pd
import pypsa
import xarray as xr
from _helpers import (
    configure_logging,
    export_network_for_gis_mapping,
    local_to_utc,
    reduce_float_memory,
    test_network_datatype_consistency,
    update_p_nom_max,
)
from scipy import sparse
from shapely.geometry import Point
from shapely.prepared import prep
from sklearn.neighbors import BallTree

idx = pd.IndexSlice

logger = logging.getLogger(__name__)


def sanitize_carriers(n, config):
    """
    Sanitize the carrier information in a PyPSA Network object.

    The function ensures that all unique carrier names are present in the network's
    carriers attribute, and adds nice names and colors for each carrier according
    to the provided configuration dictionary.

    Parameters
    ----------
    n : pypsa.Network
        A PyPSA Network object that represents an electrical power system.
    config : dict
        A dictionary containing configuration information, specifically the
        "plotting" key with "nice_names" and "tech_colors" keys for carriers.

    Returns
    -------
    None
        The function modifies the 'n' PyPSA Network object in-place, updating the
        carriers attribute with nice names and colors.

    Warnings
    --------
    Raises a warning if any carrier's "tech_colors" are not defined in the config dictionary.
    """

    for c in n.iterate_components():
        if "carrier" in c.df:
            add_missing_carriers(n, c.df.carrier)

    carrier_i = n.carriers.index
    nice_names = (
        pd.Series(config["plotting"]["nice_names"])
        .reindex(carrier_i)
        .fillna(carrier_i.to_series().str.title())
    )
    n.carriers["nice_name"] = n.carriers.nice_name.where(
        n.carriers.nice_name != "",
        nice_names,
    )
    colors = pd.Series(config["plotting"]["tech_colors"]).reindex(carrier_i)
    if colors.isna().any():
        missing_i = list(colors.index[colors.isna()])
        logger.warning(f"tech_colors for carriers {missing_i} not defined in config.")
    n.carriers["color"] = n.carriers.color.where(n.carriers.color != "", colors)


def add_co2_emissions(n, costs, carriers):
    """
    Add CO2 emissions to the network's carriers attribute.
    """
    suptechs = n.carriers.loc[carriers].index.str.split("-").str[0]
    n.carriers.loc[carriers, "co2_emissions"] = costs.co2_emissions[suptechs].values
    if any("CCS" in carrier for carrier in carriers):
        ccs_factor = (
            1
            - pd.Series(carriers, index=carriers)
            .str.split("-")
            .str[1]
            .str.replace("CCS", "")
            .fillna(0)
            .astype(int)
            / 100
        )
        n.carriers.loc[ccs_factor.index, "co2_emissions"] *= ccs_factor

    # Remove CO2 from geothermal
    n.carriers.loc['geothermal', "co2_emissions"] = 0


def load_costs(
    tech_costs: str,
    config: dict[str, Any],
    max_hours: dict[str, Union[int, float]],
    Nyears: float = 1.0,
) -> pd.DataFrame:

    # set all asset costs and other parameters
    costs = pd.read_csv(tech_costs, index_col=[0, 1]).sort_index()

    # correct units to MW
    costs.loc[costs.unit.str.contains("/kW"), "value"] *= 1e3
    costs.unit = costs.unit.str.replace("/kW", "/MW")

    # Fix some FOMs where the units are not % but are USD/MW
    tech_need_fix_fom = costs[(costs.index.get_level_values('parameter') == 'FOM') & (costs.unit.str.contains("USD"))].index.get_level_values('technology')
    
    if len(tech_need_fix_fom) > 0:
        tech_need_fix_fom_wide = costs[(costs.index.get_level_values('technology').isin(tech_need_fix_fom))].value.unstack()
        tech_need_fix_fom_wide['FOM'] = tech_need_fix_fom_wide['FOM']/tech_need_fix_fom_wide['investment']*100
        costs.loc[(costs.index.get_level_values('parameter') == 'FOM') & (costs.unit.str.contains("USD")), 'value'] = tech_need_fix_fom_wide.FOM.values
        costs.loc[(costs.index.get_level_values('parameter') == 'FOM') & (costs.unit.str.contains("USD")), 'unit'] = "%/year"


    # polulate missing values with user provided defaults
    fill_values = config["fill_values"]
    costs = costs.value.unstack().fillna(fill_values)

    costs["capital_cost"] = (
        (
            calculate_annuity(costs["lifetime"], costs["discount rate"])
            + costs["FOM"] / 100.0
        )
        * costs["investment"]
        * Nyears
    )

    costs.at["OCGT", "fuel"] = costs.at["gas", "fuel"]
    costs.at["CCGT", "fuel"] = costs.at["gas", "fuel"]

    costs["marginal_cost"] = costs["VOM"] + costs["fuel"] / costs["efficiency"]

    costs = costs.rename(columns={"CO2 intensity": "co2_emissions"})

    costs.at["OCGT", "co2_emissions"] = costs.at["gas", "co2_emissions"]
    costs.at["CCGT", "co2_emissions"] = costs.at["gas", "co2_emissions"]
    costs.loc["waste", "co2_emissions"] = 0.1016  # revisit, EPA data

    costs.at["solar", "capital_cost"] = (
        config["rooftop_share"] * costs.at["solar-rooftop", "capital_cost"]
        + (1 - config["rooftop_share"]) * costs.at["solar-utility", "capital_cost"]
    )

    def costs_for_storage(store, link1, link2=None, max_hours=1.0):
        capital_cost = link1["capital_cost"] + max_hours * store["capital_cost"]
        if link2 is not None:
            capital_cost += link2["capital_cost"]
        return pd.Series(
            dict(capital_cost=capital_cost, marginal_cost=0.0, co2_emissions=0.0),
        )

    costs.loc["battery"] = costs_for_storage(
        costs.loc["battery storage"],
        costs.loc["battery inverter"],
        max_hours=max_hours["battery"],
    )
    costs.loc["H2"] = costs_for_storage(
        costs.loc["hydrogen storage underground"],
        costs.loc["fuel cell"],
        costs.loc["electrolysis"],
        max_hours=max_hours["H2"],
    )

    for attr in ("marginal_cost", "capital_cost"):
        overwrites = config.get(attr)
        if overwrites is not None:
            overwrites = pd.Series(overwrites)
            costs.loc[overwrites.index, attr] = overwrites

    return costs


def add_annualized_capital_costs(
    costs: pd.DataFrame,
    Nyears: float = 1.0,
) -> pd.DataFrame:
    """
    Adds column to calculate annualized capital costs only.
    """

    costs["investment_annualized"] = (
        calculate_annuity(costs["lifetime"], costs["discount rate"])
        * costs["investment"]
        * Nyears
    )
    return costs


def calculate_annuity(n, r):
    """
    Calculate the annuity factor for an asset with lifetime n years and.

    discount rate of r, e.g. annuity(20, 0.05) * 20 = 1.6
    """
    if isinstance(r, pd.Series):
        return pd.Series(1 / n, index=r.index).where(
            r == 0,
            r / (1.0 - 1.0 / (1.0 + r) ** n),
        )
    elif r > 0:
        return r / (1.0 - 1.0 / (1.0 + r) ** n)
    else:
        return 1 / n


def add_missing_carriers(n, carriers):
    """
    Function to add missing carriers to the network without raising errors.
    """
    missing_carriers = set(carriers) - set(n.carriers.index)
    if len(missing_carriers) > 0:
        n.madd("Carrier", missing_carriers)


def clean_locational_multiplier(df: pd.DataFrame):
    """
    Updates format of locational multiplier data.
    """
    df = df.fillna(1)
    df = df[["State", "Location Variation"]]
    return df.groupby("State").mean()


def update_capital_costs(
    n: pypsa.Network,
    carrier: str,
    costs: pd.DataFrame,
    multiplier: pd.DataFrame,
    Nyears: float = 1.0,
):
    """
    Applies regional multipliers to capital cost data.
    """

    # map generators to states
    bus_state_mapper = n.buses.to_dict()["state"]
    gen = n.generators[n.generators.carrier == carrier].copy()
    gen["state"] = gen.bus.map(bus_state_mapper)
    gen = gen[
        gen["state"].isin(multiplier.index)
    ]  # drops any regions that do not have cost multipliers

    # log any states that do not have multipliers attached
    missed = gen[~gen["state"].isin(multiplier.index)]
    if not missed.empty:
        logger.warning(f"CAPEX cost multiplier not applied to {missed.state.unique()}")

    # apply multiplier to annualized capital investment cost
    gen["investment"] = gen.apply(
        lambda x: costs.at[carrier, "investment_annualized"]
        * multiplier.at[x["state"], "Location Variation"],
        axis=1,
    )

    # get fixed costs based on overnight capital costs with multiplier applied
    gen["fom"] = gen["investment"] * (costs.at[carrier, "FOM"] / 100.0) * Nyears

    # find final annualized capital cost
    gen["capital_cost"] = gen["investment"] + gen["fom"]

    # overwrite network generator dataframe with updated values
    n.generators.loc[gen.index] = gen


def apply_dynamic_pricing(
    n: pypsa.Network,
    carrier: str,
    geography: str,
    df: pd.DataFrame,
    vom: float = 0,
):
    """
    Applies user-supplied dynamic pricing.

    Arguments
    ---------
    n: pypsa.Network,
    carrier: str,
        carrier to apply fuel cost data to (ie. Gas)
    geography: str,
        column of geography to search over (ie. balancing_area, state, reeds_zone, ...)
    df: pd.DataFrame,
        Fuel costs data
    vom: float = 0
        Additional flat $/MWh cost to add onto the fuel costs
    """

    assert geography in n.buses.columns

    gens = n.generators.copy()
    gens[geography] = gens.bus.map(n.buses[geography])
    gens = gens[(gens.carrier == carrier) & (gens[geography].isin(df.columns))]

    eff = n.get_switchable_as_dense("Generator", "efficiency").T
    eff = eff[eff.index.isin(gens.index)].T
    eff.columns.name = ""

    fuel_cost_per_gen = {gen: df[gens.at[gen, geography]] for gen in gens.index}
    fuel_costs = pd.DataFrame.from_dict(fuel_cost_per_gen)
    fuel_costs.index = pd.to_datetime(fuel_costs.index)
    fuel_costs = broadcast_investment_horizons_index(n, fuel_costs)

    marginal_costs = fuel_costs.div(eff, axis=1)
    marginal_costs = marginal_costs + vom

    # drop any data that has been assigned at a coarser resolution
    n.generators_t["marginal_cost"] = n.generators_t["marginal_cost"][
        [x for x in n.generators_t["marginal_cost"] if x not in marginal_costs]
    ]

    # assign new marginal costs
    n.generators_t["marginal_cost"] = n.generators_t["marginal_cost"].join(
        marginal_costs,
        how="inner",
    )


def update_transmission_costs(n, costs, length_factor=1.0):
    # TODO: line length factor of lines is applied to lines and links.
    # Separate the function to distinguish

    n.lines["capital_cost"] = (
        n.lines["length"] * length_factor * costs.at["HVAC overhead", "capital_cost"]
    )

    if n.links.empty:
        return

    dc_b = n.links.carrier == "DC"

    # If there are no dc links, then the 'underwater_fraction' column
    # may be missing. Therefore we have to return here.
    if n.links.loc[dc_b].empty:
        return

    costs = (
        n.links.loc[dc_b, "length"]
        * length_factor
        * (
            (1.0 - n.links.loc[dc_b, "underwater_fraction"])
            * costs.at["HVDC overhead", "capital_cost"]
            + n.links.loc[dc_b, "underwater_fraction"]
            * costs.at["HVDC submarine", "capital_cost"]
        )
        + costs.at["HVDC inverter pair", "capital_cost"]
    )
    n.links.loc[dc_b, "capital_cost"] = costs


def match_plant_to_bus(n, plants):
    plants_matched = plants.copy()
    plants_matched["bus_assignment"] = None

    buses = n.buses.copy()
    buses["geometry"] = gpd.points_from_xy(buses["x"], buses["y"])
    # from: https://stackoverflow.com/questions/58893719/find-nearest-point-in-other-dataframe-with-a-lot-of-data
    # Create a BallTree
    tree = BallTree(buses[["x", "y"]].values, leaf_size=2)
    # Query the BallTree on each feature from 'appart' to find the distance
    # to the nearest 'pharma' and its id
    plants_matched["distance_nearest"], plants_matched["id_nearest"] = tree.query(
        plants_matched[
            ["longitude", "latitude"]
        ].values,  # The input array for the query
        k=1,  # The number of nearest neighbors
    )
    plants_matched.bus_assignment = (
        buses.reset_index().iloc[plants_matched.id_nearest].Bus.values
    )
    plants_matched.drop(columns=["id_nearest"], inplace=True)

    return plants_matched


def attach_renewable_capacities_to_atlite(
    n: pypsa.Network,
    plants_df: pd.DataFrame,
    renewable_carriers: list,
):
    plants = plants_df.query(
        "bus_assignment in @n.buses.index",
    )
    for tech in renewable_carriers:
        plants_filt = plants.query("carrier == @tech")
        if plants_filt.empty:
            continue

        generators_tech = n.generators[n.generators.carrier == tech].copy()
        generators_tech["sub_assignment"] = generators_tech.bus.map(n.buses.sub_id)
        plants_filt.loc[:, "sub_assignment"] = plants_filt.bus_assignment.map(
            n.buses.sub_id,
        )
        caps_per_bus = (
            plants_filt[["sub_assignment", "p_nom"]]
            .groupby("sub_assignment")
            .sum()
            .p_nom
        )  # namplate capacity per sub_id

        if (
            caps_per_bus[~caps_per_bus.index.isin(generators_tech.sub_assignment)].sum()
            > 0
        ):
            p_all = plants_filt[["sub_assignment", "p_nom", "latitude", "longitude"]]
            missing_plants = p_all[
                ~p_all.sub_assignment.isin(generators_tech.sub_assignment)
            ]
            missing_capacity = caps_per_bus[
                ~caps_per_bus.index.isin(generators_tech.sub_assignment)
            ].sum()
            # missing_plants.to_csv(f"missing_{tech}_plants.csv",)

            logger.info(
                f"There are {np.round(missing_capacity/1000,4)} GW of {tech} plants that are not in the network. See git issue #16.",
            )

        logger.info(
            f"{np.round(caps_per_bus.sum()/1000,2)} GW of {tech} capacity added.",
        )
        n.generators.p_nom.update(
            generators_tech.sub_assignment.map(caps_per_bus).dropna(),
        )
        n.generators.p_nom_min.update(
            generators_tech.sub_assignment.map(caps_per_bus).dropna(),
        )


def attach_conventional_generators(
    n: pypsa.Network,
    costs: pd.DataFrame,
    plants: pd.DataFrame,
    conventional_carriers: list,
    extendable_carriers: list,
    conventional_params,
    renewable_carriers: list,
    conventional_inputs,
    unit_commitment=None,
    fuel_price=None,
):
    carriers = [
        carrier
        for carrier in set(conventional_carriers)
        | set(extendable_carriers["Generator"])
        if carrier not in renewable_carriers
    ]
    add_missing_carriers(n, carriers)
    add_co2_emissions(n, costs, carriers)

    plants = (
        plants.query("carrier in @carriers")
        .join(costs, on="carrier", rsuffix="_r")
        .rename(index=lambda s: "C" + str(s))
    )

    plants["efficiency"] = plants.efficiency.fillna(plants.efficiency_r)

    plants.loc[:, "p_min_pu"] = plants.minimum_load_mw / plants.p_nom
    plants.loc[:, "p_min_pu"] = plants.p_min_pu.clip(
        upper=np.minimum(plants.summer_derate, plants.winter_derate),
        lower=0,
    ).fillna(0)

    committable_fields = ["start_up_cost", "min_down_time", "min_up_time", "p_min_pu"]
    for attr in committable_fields:
        default = pypsa.components.component_attrs["Generator"].default[attr]
        if unit_commitment:
            plants[attr] = plants[attr].fillna(default)
        else:
            plants[attr] = default
    committable_attrs = {attr: plants[attr] for attr in committable_fields}

    marginal_cost = plants.carrier.map(costs.VOM) + plants.marginal_cost

    # Define generators using modified ppl DataFrame
    caps = plants.groupby("carrier").p_nom.sum().div(1e3).round(2)
    logger.info(f"Adding {len(plants)} generators with capacities [GW] \n{caps}")

    # plants_bus = plants.groupby("carrier", "bus_assignment")

    n.madd(
        "Generator",
        plants.index,
        carrier=plants.carrier,
        bus=plants.bus_assignment,
        p_nom_min=plants.p_nom.where(
            plants.carrier.isin(conventional_carriers),
            0,
        ),  # enforces that plants cannot be retired/sold-off at their capital cost
        p_nom=plants.p_nom.where(plants.carrier.isin(conventional_carriers), 0),
        p_nom_extendable=plants.carrier.isin(extendable_carriers["Generator"]),
        ramp_limit_up=plants.ramp_limit_up,
        ramp_limit_down=plants.ramp_limit_down,
        efficiency=plants.efficiency.round(3),
        marginal_cost=marginal_cost,
        capital_cost=plants.capital_cost,
        build_year=plants.build_year.fillna(0).astype(int),
        lifetime=plants.carrier.map(costs.lifetime),
        committable=unit_commitment,
        **committable_attrs,
    )

    # Add fuel and VOM costs to the network
    n.generators.loc[plants.index, "vom_cost"] = plants.carrier.map(costs.VOM)
    n.generators.loc[plants.index, "fuel_cost"] = plants.marginal_cost
    n.generators.loc[plants.index, "heat_rate"] = plants.heat_rate
    n.generators.loc[plants.index, "ba_eia"] = plants.balancing_authority_code
    n.generators.loc[plants.index, "ba_ads"] = plants.ads_balancing_area


def normed(s):
    return s / s.sum()


def attach_hydro(n, costs, plants, profile_hydro, carriers, **params):
    add_missing_carriers(n, carriers)
    add_co2_emissions(n, costs, carriers)

    plants = (
        plants.query('carrier == "hydro"')
        .reset_index(drop=True)
        .rename(index=lambda s: f"{str(s)} hydro")
    )
    ror = plants.query('technology == "Run-Of-River"')
    phs = plants.query('technology == "Hydroelectric Pumped Storage"')
    hydro = plants.query('technology == "Conventional Hydroelectric"')

    region = plants["bus_assignment"].map(n.buses.reeds_zone).rename("countries")

    inflow_idx = ror.index.union(hydro.index)
    if not inflow_idx.empty:
        dist_key = plants.loc[inflow_idx, "p_nom"].groupby(region).transform(normed)

        with xr.open_dataarray(profile_hydro) as inflow:
            inflow_countries = pd.Index(region[inflow_idx])
            missing_c = inflow_countries.unique().difference(
                inflow.indexes["countries"],
            )
            assert missing_c.empty, (
                f"'{profile_hydro}' is missing "
                f"inflow time-series for at least one country: {', '.join(missing_c)}"
            )

            inflow_t = (
                inflow.sel(countries=inflow_countries)
                .rename({"countries": "name"})
                .assign_coords(name=inflow_idx)
                .transpose("time", "name")
                .to_pandas()
                .multiply(dist_key, axis=1)
            )

    if "ror" in carriers and not ror.empty:
        n.madd(
            "Generator",
            ror.index,
            carrier="ror",
            bus=ror["bus"],
            p_nom=ror["p_nom"],
            efficiency=costs.at["ror", "efficiency"],
            capital_cost=costs.at["ror", "capital_cost"],
            weight=ror["p_nom"],
            p_max_pu=(
                inflow_t[ror.index]
                .divide(ror["p_nom"], axis=1)
                .where(lambda df: df <= 1.0, other=1.0)
            ),
        )

    if "PHS" in carriers and not phs.empty:
        # fill missing max hours to params value and
        # assume no natural inflow due to lack of data
        max_hours = params.get("PHS_max_hours", 6)
        phs = phs.replace({"max_hours": {0: max_hours, np.nan: max_hours}})
        n.madd(
            "StorageUnit",
            phs.index,
            carrier="PHS",
            bus=phs["bus_assignment"],
            p_nom=phs["p_nom"],
            p_nom_extendable=False,
            max_hours=6,  # Need to pull actual max hours
            efficiency_store=np.sqrt(costs.at["PHS", "efficiency"]),
            efficiency_dispatch=np.sqrt(costs.at["PHS", "efficiency"]),
            cyclic_state_of_charge=True,
        )

    if "hydro" in carriers and not hydro.empty:
        hydro_max_hours = params.get("hydro_max_hours")

        assert hydro_max_hours is not None, "No path for hydro capacities given."

        #### eur code used to estimate missing hydro storage capacity from external statistics
        # hydro_stats = pd.read_csv(
        #     hydro_capacities, comment="#", na_values="-", index_col=0
        # )
        # e_target = hydro_stats["E_store[TWh]"].clip(lower=0.2) * 1e6
        # e_installed = hydro.eval("p_nom * max_hours").groupby(hydro.country).sum()
        # e_missing = e_target - e_installed
        # missing_mh_i = hydro.query("max_hours.isnull()").index

        # if hydro_max_hours == "energy_capacity_totals_by_country":
        #     # watch out some p_nom values like IE's are totally underrepresented
        #     max_hours_country = (
        #         e_missing / hydro.loc[missing_mh_i].groupby("country").p_nom.sum()
        #     )

        # elif hydro_max_hours == "estimate_by_large_installations":
        #     max_hours_country = (
        #         hydro_stats["E_store[TWh]"] * 1e3 / hydro_stats["p_nom_discharge[GW]"]
        #     )

        # max_hours_country.clip(0, inplace=True)

        # missing_countries = pd.Index(hydro["country"].unique()).difference(
        #     max_hours_country.dropna().index
        # )
        # if not missing_countries.empty:
        #     logger.warning(
        #         f'Assuming max_hours=6 for hydro reservoirs in the countries: {", ".join(missing_countries)}'
        #     )
        # hydro_max_hours = hydro.max_hours.where(
        #     hydro.max_hours > 0, hydro.country.map(max_hours_country)
        # ).fillna(6)

        if params.get("flatten_dispatch", False):
            buffer = params.get("flatten_dispatch_buffer", 0.2)
            average_capacity_factor = inflow_t[hydro.index].mean() / hydro["p_nom"]
            p_max_pu = (average_capacity_factor + buffer).clip(upper=1)
        else:
            p_max_pu = 1
        # Need to fix scaling of hydro for each region and plant.
        n.madd(
            "StorageUnit",
            hydro.index,
            carrier="hydro",
            bus=hydro["bus_assignment"],
            p_nom=hydro["p_nom"],
            max_hours=8,  # Need to get actual hours on hydro storage capacity by plant. must be in EIA data
            capital_cost=costs.at["hydro", "capital_cost"],
            marginal_cost=costs.at["hydro", "marginal_cost"],
            p_max_pu=p_max_pu,  # dispatch
            p_min_pu=0.0,  # store
            efficiency_dispatch=costs.at["hydro", "efficiency"],
            efficiency_store=0.0,
            cyclic_state_of_charge=True,
            inflow=inflow_t.loc[:, hydro.index],
        )


def attach_wind_and_solar(
    n: pypsa.Network,
    costs: pd.DataFrame,
    input_profiles: str,
    carriers: list[str],
    extendable_carriers: dict[str, list[str]],
    line_length_factor=1,
):
    """
    Attached Atlite Calculated wind and solar capacity factor profiles to the
    network.
    """
    add_missing_carriers(n, carriers)
    for car in carriers:
        if car == "hydro":
            continue

        with xr.open_dataset(getattr(input_profiles, "profile_" + car)) as ds:
            if ds.indexes["bus"].empty:
                continue

            supcar = car.split("-", 2)[0]
            if supcar == "offwind" or supcar == "offwind_floating":
                if supcar == "offwind_floating":
                    supcar = "offwind"
                underwater_fraction = ds["underwater_fraction"].to_pandas()
                connection_cost = (
                    line_length_factor
                    * ds["average_distance"].to_pandas()
                    * (
                        underwater_fraction
                        * costs.at[supcar + "-ac-connection-submarine", "capital_cost"]
                        + (1.0 - underwater_fraction)
                        * costs.at[
                            supcar + "-ac-connection-underground",
                            "capital_cost",
                        ]
                    )
                )
                capital_cost = (
                    costs.at[car, "capital_cost"]
                    + costs.at[
                        supcar + "-ac-station",
                        "capital_cost",
                    ]  # update to find floating substation costs
                    + connection_cost
                )

                logger.info(
                    "Added connection cost of {:0.0f}-{:0.0f} USD/MW/a to {}".format(
                        connection_cost.min(),
                        connection_cost.max(),
                        car,
                    ),
                )
            else:
                capital_cost = costs.at[car, "capital_cost"]

            bus2sub = (
                pd.read_csv(input_profiles.bus2sub, dtype=str)
                .drop("interconnect", axis=1)
                .rename(columns={"Bus": "bus_id"})
                .drop_duplicates(subset="sub_id")
            )
            bus_list = (
                ds.bus.to_dataframe("sub_id").merge(bus2sub).bus_id.astype(str).values
            )
            p_nom_max_bus = (
                ds["p_nom_max"]
                .to_dataframe()
                .merge(bus2sub[["bus_id", "sub_id"]], left_on="bus", right_on="sub_id")
                .set_index("bus_id")
                .p_nom_max
            )
            weight_bus = (
                ds["weight"]
                .to_dataframe()
                .merge(bus2sub[["bus_id", "sub_id"]], left_on="bus", right_on="sub_id")
                .set_index("bus_id")
                .weight
            )
            bus_profiles = (
                ds["profile"]
                .transpose("time", "bus")
                .to_pandas()
                .T.merge(
                    bus2sub[["bus_id", "sub_id"]],
                    left_on="bus",
                    right_on="sub_id",
                )
                .set_index("bus_id")
                .drop(columns="sub_id")
                .T
            )
            bus_profiles = broadcast_investment_horizons_index(n, bus_profiles)

            if supcar == "offwind":
                capital_cost = capital_cost.to_frame().reset_index()
                capital_cost.bus = capital_cost.bus.astype(int)
                capital_cost = (
                    pd.merge(
                        capital_cost,
                        n.buses.sub_id.reset_index(),
                        left_on="bus",
                        right_on="sub_id",
                        how="left",
                    )
                    .rename(columns={0: "capital_cost"})
                    .set_index("Bus")
                    .capital_cost
                )

            logger.info(f"Adding {car} capacity-factor profiles to the network.")

            n.madd(
                "Generator",
                bus_list,
                " " + car,
                bus=bus_list,
                carrier=car,
                p_nom_extendable=car in extendable_carriers["Generator"],
                p_nom_max=p_nom_max_bus,
                weight=weight_bus,
                marginal_cost=costs.at[car, "marginal_cost"],
                capital_cost=capital_cost,
                efficiency=costs.at[car, "efficiency"],
                p_max_pu=bus_profiles,
            )


<<<<<<< HEAD
def attach_battery_storage(
    n: pypsa.Network,
    plants: pd.DataFrame,
    extendable_carriers,
    costs,
):
=======
# double check to make sure batteries are added regardless if they are extendable.
def attach_battery_storage(n: pypsa.Network,
                           plants: pd.DataFrame,
                           extendable_carriers,
                           costs,
                           max_hours=1):
>>>>>>> 2bd83878
    """
    Attaches Existing Battery Energy Storage Systems To the Network.
    """
    plants_filt = plants.query("carrier == 'battery' ")
    plants_filt.index = (
        plants_filt.index.astype(str) + "_" + plants_filt.generator_id.astype(str)
    )
    plants_filt.loc[:, "energy_storage_capacity_mwh"] = (
        plants_filt.energy_storage_capacity_mwh.astype(float)
    )
    plants_filt.dropna(subset=["energy_storage_capacity_mwh"], inplace=True)

    logger.info(
        f"Added Batteries as Storage Units to the network.\n{np.round(plants_filt.p_nom.sum()/1000,2)} GW Power Capacity \n{np.round(plants_filt.energy_storage_capacity_mwh.sum()/1000, 2)} GWh Energy Capacity",
    )

    plants_filt = plants_filt.dropna(subset=["energy_storage_capacity_mwh"])
    n.madd(
        "StorageUnit",
        plants_filt.index,
        carrier="battery",
        bus=plants_filt.bus_assignment,
        p_nom=plants_filt.p_nom,
        p_nom_min=plants_filt.p_nom,
        p_nom_extendable=False,
        max_hours=plants_filt.energy_storage_capacity_mwh / plants_filt.p_nom,
        build_year=plants_filt.build_year,
        lifetime=30,  # replace with actual lifetime
        efficiency_store=0.9**0.5,
        efficiency_dispatch=0.9**0.5,
        cyclic_state_of_charge=True,
    )


def load_powerplants(
    plants_fn,
    investment_periods: list[int],
    interconnect: str = None,
) -> pd.DataFrame:
    plants = pd.read_csv(
        plants_fn,
    )
    # Filter out non-conus plants and plants that are not built by first investment period.
    plants.set_index("generator_name", inplace=True)
    plants = plants[plants.build_year <= investment_periods[0]]
    plants = plants[plants.nerc_region != "non-conus"]
    if (interconnect is not None) & (interconnect != "usa"):
        plants["interconnection"] = plants["nerc_region"].map(const.NERC_REGION_MAPPER)
        plants = plants[plants.interconnection == interconnect]
    return plants


def broadcast_investment_horizons_index(n: pypsa.Network, df: pd.DataFrame):
    """
    Broadcast the index of a dataframe to match the potentially multi-indexed
    investment periods of a PyPSA network.
    """
    sns = n.snapshots

    if not len(df.index) == len(sns):  # if broadcasting is necessary
        df.index = pd.to_datetime(df.index)
        dfs = []
        for planning_horizon in n.investment_periods.to_list():
            period_data = df.copy()
            period_data.index = df.index.map(lambda x: x.replace(year=planning_horizon))
            dfs.append(period_data)
        df = pd.concat(dfs)
        df = pd.merge(
            df,
            sns.to_frame().droplevel(0),
            left_index=True,
            right_index=True,
        ).drop(columns=["period", "timestep"])
        assert len(df.index) == len(sns)
    df.index = sns
    return df


def apply_seasonal_capacity_derates(
    n: pypsa.Network,
    plants: pd.DataFrame,
    conventional_carriers: list,
    sns: pd.DatetimeIndex,
):
    "Applies conventional rerate factor p_max_pu based on the seasonal capacity derates defined in eia860"
    sns_dt = sns.get_level_values(1)
    summer_sns = sns_dt[sns_dt.month.isin([6, 7, 8])]
    winter_sns = sns_dt[~sns_dt.month.isin([6, 7, 8])]

    # conventional_carriers = ['geothermal'] # testing override impact

    conv_plants = plants.query("carrier in @conventional_carriers")
    conv_plants.index = "C" + conv_plants.index
    conv_gens = n.generators.query("carrier in @conventional_carriers")

    p_max_pu = pd.DataFrame(1.0, index=sns_dt, columns=conv_gens.index)
    p_max_pu.loc[summer_sns, conv_gens.index] *= conv_plants.loc[
        :,
        "summer_derate",
    ].astype(float)
    p_max_pu.loc[winter_sns, conv_gens.index] *= conv_plants.loc[
        :,
        "winter_derate",
    ].astype(float)

    p_max_pu = broadcast_investment_horizons_index(n, p_max_pu)
    n.generators_t.p_max_pu = pd.concat(
        [n.generators_t.p_max_pu, p_max_pu],
        axis=1,
    ).round(3)


def apply_must_run_ratings(
    n: pypsa.Network,
    plants: pd.DataFrame,
    conventional_carriers: list,
    sns: pd.DatetimeIndex,
):
    """
    Applies Minimum Loading Capacities only to WECC ADS designated Plants.
    """
    conv_plants = plants.query("carrier in @conventional_carriers").copy()
    conv_plants.index = "C" + conv_plants.index

    conv_plants.loc[:, "ads_mustrun"] = conv_plants.ads_mustrun.infer_objects(
        copy=False,
    ).fillna(False)
    conv_plants.loc[:, "minimum_load_pu"] = (
        conv_plants.minimum_load_mw / conv_plants.p_nom
    )
    conv_plants.loc[:, "minimum_load_pu"] = conv_plants.minimum_load_pu.clip(
        upper=np.minimum(conv_plants.summer_derate, conv_plants.winter_derate),
        lower=0,
    ).fillna(0)
    must_run = conv_plants.query("ads_mustrun == True")
    n.generators.loc[must_run.index, "p_min_pu"] = (
        must_run.minimum_load_pu.round(3) * 0.95
    )


def clean_bus_data(n: pypsa.Network):
    """
    Drops data from the network that are no longer needed in workflow.
    """
    col_list = [
        "poi_bus",
        "poi_sub",
        "poi",
        "Pd",
        "load_dissag",
        "LAF",
        "LAF_state",
        "county",
    ]
    n.buses.drop(columns=[col for col in col_list if col in n.buses], inplace=True)


def attach_breakthrough_renewable_plants(
    n,
    fn_plants,
    renewable_carriers,
    extendable_carriers,
    costs,
):

    add_missing_carriers(n, renewable_carriers)

    plants = pd.read_csv(fn_plants, dtype={"bus_id": str}, index_col=0).query(
        "bus_id in @n.buses.index",
    )
    plants.replace(["wind_offshore"], ["offwind"], inplace=True)

    for tech in renewable_carriers:
        assert tech == "hydro"
        tech_plants = plants.query("type == @tech")
        tech_plants.index = tech_plants.index.astype(str)
        logger.info(f"Adding {len(tech_plants)} {tech} generators to the network.")

        p_nom_be = pd.read_csv(snakemake.input[f"{tech}_breakthrough"], index_col=0)

        intersection = set(p_nom_be.columns).intersection(
            tech_plants.index,
        )  # filters by plants ID for the plants of type tech
        p_nom_be = p_nom_be[list(intersection)]

        p_nom_be.columns = p_nom_be.columns.astype(str)

        if (tech_plants.Pmax == 0).any():
            # p_nom is the maximum of {Pmax, dispatch}
            p_nom = pd.concat([p_nom_be.max(axis=0), tech_plants["Pmax"]], axis=1).max(
                axis=1,
            )
            p_max_pu = (p_nom_be[p_nom.index] / p_nom).fillna(0)  # some values remain 0
        else:
            p_nom = tech_plants.Pmax
            p_max_pu = p_nom_be[tech_plants.index] / p_nom

        leap_day = p_max_pu.loc["2016-02-29 00:00:00":"2016-02-29 23:00:00"]
        p_max_pu = p_max_pu.drop(leap_day.index)
        p_max_pu = broadcast_investment_horizons_index(n, p_max_pu)

        n.madd(
            "Generator",
            tech_plants.index,
            bus=tech_plants.bus_id,
            p_nom_min=p_nom,
            p_nom=p_nom,
            marginal_cost=tech_plants.GenIOB
            * tech_plants.GenFuelCost,  # (MMBTu/MW) * (USD/MMBTu) = USD/MW
            # marginal_cost_quadratic = tech_plants.GenIOC * tech_plants.GenFuelCost,
            capital_cost=costs.at[tech, "capital_cost"],
            p_max_pu=p_max_pu,  # timeseries of max power output pu
            p_nom_extendable=tech in extendable_carriers["Generator"],
            carrier=tech,
            weight=1.0,
            efficiency=costs.at[tech, "efficiency"],
        )
    return n


def apply_pudl_fuel_costs(
    n,
    plants,
    costs,
):

    # Apply PuDL Fuel Costs for plants where listed
    pudl_fuel_costs = pd.read_csv(snakemake.input["pudl_fuel_costs"], index_col=0)

    # Construct the VOM table for each generator by carrier
    vom = pd.DataFrame(index=pudl_fuel_costs.columns)
    for gen in pudl_fuel_costs.columns:
        if gen not in plants.index:
            continue
        carrier = plants.loc[gen, "carrier"]
        vom.loc[gen, "VOM"] = costs.at[carrier, "VOM"]

    # Apply the VOM to the fuel costs
    pudl_fuel_costs = pudl_fuel_costs + vom.squeeze()
    pudl_fuel_costs = broadcast_investment_horizons_index(n, pudl_fuel_costs)

    # Drop any columns that are not in the network
    pudl_fuel_costs.columns = "C" + pudl_fuel_costs.columns
    pudl_fuel_costs = pudl_fuel_costs[
        [x for x in pudl_fuel_costs.columns if x in n.generators.index]
    ]

    # drop any data that has been assigned at a coarser resolution
    n.generators_t["marginal_cost"] = n.generators_t["marginal_cost"][
        [x for x in n.generators_t["marginal_cost"] if x not in pudl_fuel_costs]
    ]

    # assign new marginal costs
    n.generators_t["marginal_cost"] = n.generators_t["marginal_cost"].join(
        pudl_fuel_costs,
    )
    # Why are there so few of the pudl fuel costs columns?
    return n

def add_ercot_outage(n: pypsa.Network, 
                     outage, 
                     conventional_carriers: list,
                     renewable_carriers: list,
                     input_profiles: str,
                     sns_start, 
                     sns_end):
    """
    Add hourly outage rate to p_max_pu
    """
    # Get a list of buses
    bus_list = pd.Series([x for x in n.buses.index if not x.startswith("OSW_POI_")])

    # Read outage rate
    ercot_outage = pd.read_csv(outage)
    ercot_outage['snapshot'] = pd.to_datetime(ercot_outage['time'], utc=True).dt.tz_convert (tz='US/Central')
    ercot_outage['snapshot'] = ercot_outage['snapshot'].dt.tz_localize(None)
    ercot_outage['outage_rate'] = 1 - ercot_outage['outage_rate']
    ercot_outage = ercot_outage.loc[(ercot_outage['snapshot'] >= sns_start) & (ercot_outage['snapshot'] <= sns_end)]

    # First add outages to conventional plants
    for car in conventional_carriers: 
        print("Add outage rate for " + car)
        ercot_outage_car = ercot_outage.loc[ercot_outage['tech_pypsa'] == car]
        ercot_outage_car = ercot_outage_car[['snapshot', 'outage_rate']]

        ercot_outage_car_bus = (ercot_outage_car.assign(dummy=1)
            .merge(n.generators[n.generators.carrier == car].carrier.index.to_frame().assign(dummy=1), on='dummy')
            .drop('dummy', axis=1)
            .pivot_table(index = 'snapshot', columns='Generator',values='outage_rate')
        )
        ercot_outage_car_bus.index.name = None

    # Add outage per hour
        n.generators_t["p_max_pu"] = n.generators_t["p_max_pu"].join(
            ercot_outage_car_bus,
            how="outer",
        )
    # Second add outages to conventional plants
    for car in ['solar', 'onwind']: 

        if car not in renewable_carriers: 
            continue

        ercot_outage_car = ercot_outage.loc[ercot_outage['tech_pypsa'] == car][['snapshot', 'outage_rate']]


        with xr.open_dataset(getattr(input_profiles, "profile_" + car)) as ds:
            if ds.indexes["bus"].empty:
                continue
            bus2sub = (
                pd.read_csv(input_profiles.bus2sub, dtype=str)
                .drop("interconnect", axis=1)
                .rename(columns={"Bus": "bus_id"})
            )
            bus_profiles = (
                ds["profile"]
                .transpose("time", "bus")
                .to_pandas()
                .T.merge(
                    bus2sub[["bus_id", "sub_id"]],
                    left_on="bus",
                    right_on="sub_id",
                )
                .set_index("bus_id")
                .drop(columns="sub_id")
                .T
            )

            ercot_outage_car_bus = (ercot_outage_car.assign(dummy=1)
                .merge(bus_list.to_frame(name = 'bus_id').assign(dummy=1), on='dummy')
                .drop('dummy', axis=1)
                .pivot_table(index = 'snapshot', columns='bus_id',values='outage_rate')
                
            )
            ercot_outage_car_bus.index.name = None

            n.madd(
                "Generator",
                bus_list,
                " " + car,
                bus=bus_list,
                carrier=car,
                p_max_pu=ercot_outage_car_bus * bus_profiles,
            )

def main(snakemake):
    params = snakemake.params
<<<<<<< HEAD
=======
    configuration = snakemake.config["network_configuration"]
    texas_reliability = snakemake.config["texas_reliability"]
>>>>>>> 2bd83878
    interconnection = snakemake.wildcards["interconnect"]
    planning_horizons = snakemake.params["planning_horizons"]

    n = pypsa.Network(snakemake.input.base_network)

    Nyears = n.snapshot_weightings.loc[n.investment_periods[0]].objective.sum() / 8760.0

    costs = load_costs(
        snakemake.input.tech_costs,
        params.costs,
        params.max_hours,
        Nyears,
    )

    # calculates annulaized capital costs seperate from the fixed costs to be
    # able to apply regional mulitpliers to only capex
    costs = add_annualized_capital_costs(costs, Nyears)

    # fix for ccgt and ocgt techs
    costs.at["gas", "investment_annualized"] = (
        costs.at["CCGT", "investment_annualized"]
        + costs.at["OCGT", "investment_annualized"]
    ) / 2

    update_transmission_costs(n, costs, params.length_factor)

    renewable_carriers = set(params.renewable_carriers)
    extendable_carriers = params.extendable_carriers
    conventional_carriers = params.conventional_carriers
    conventional_inputs = {
        k: v for k, v in snakemake.input.items() if k.startswith("conventional_")
    }

<<<<<<< HEAD
    plants = load_powerplants(
        snakemake.input["powerplants"],
        n.investment_periods,
        interconnect=interconnection,
    )
=======
    if params.conventional["unit_commitment"]:
        unit_commitment = pd.read_csv(snakemake.input.unit_commitment, index_col=0)
    else:
        unit_commitment = None

    if configuration == "pypsa-usa":
        if texas_reliability: 
            plants = load_powerplants_texas(snakemake.input['plants_tx'])
        else:
            plants = load_powerplants_eia(
            snakemake.input["plants_eia"],
            interconnect=interconnection,
        )
    elif configuration == "ads2032":
        plants = load_powerplants_ads(
            snakemake.input["plants_ads"],
            const.ADS_SUB_TYPE_TECH_MAPPER,
            const.ADS_CARRIER_NAME,
            const.ADS_FUEL_MAPPER,
        )
        plants = assign_ads_missing_lat_lon(plants, n)
    else:
        raise ValueError(
            f"Unknown network_configuration {snakemake.config['network_configuration']}",
        )
>>>>>>> 2bd83878

    plants = match_plant_to_bus(n, plants)
<<<<<<< HEAD
=======
    attach_demand(n, snakemake.input.demand)
>>>>>>> 2bd83878

    attach_conventional_generators(
        n,
        costs,
        plants,
        conventional_carriers,
        extendable_carriers,
        params.conventional,
        renewable_carriers,
        conventional_inputs,
        unit_commitment=params.conventional["unit_commitment"],
        fuel_price=None,  # update fuel prices later
    )
    apply_seasonal_capacity_derates(
        n,
        plants,
        conventional_carriers,
        n.snapshots,
    )
    apply_must_run_ratings(
        n,
        plants,
        conventional_carriers,
        n.snapshots,
    )
    attach_battery_storage(
        n,
        plants,
        extendable_carriers, 
        costs,
        params.electricity["max_hours"],
    )

    attach_wind_and_solar(
        n,
        costs,
        snakemake.input,
        renewable_carriers,
        extendable_carriers,
        params.length_factor,
    )
    renewable_carriers = list(
        set(snakemake.config["electricity"]["renewable_carriers"]).intersection(
            {"onwind", "solar", "offwind", "offwind_floating"},
        ),
    )
    attach_renewable_capacities_to_atlite(
        n,
        plants,
        renewable_carriers,
    )

    # temporarily adding hydro with breakthrough only data until I can correctly import hydro_data
    n = attach_breakthrough_renewable_plants(
        n,
        snakemake.input["plants_breakthrough"],
        ["hydro"],
        extendable_carriers,
        costs,
    )

    update_p_nom_max(n)

    # apply regional multipliers to capital cost data
    for carrier, multiplier_data in const.CAPEX_LOCATIONAL_MULTIPLIER.items():
        if n.generators.query(f"carrier == '{carrier}'").empty:
            continue
        multiplier_file = snakemake.input[f"gen_cost_mult_{multiplier_data}"]
        df_multiplier = pd.read_csv(multiplier_file)
        df_multiplier = clean_locational_multiplier(df_multiplier)
        update_capital_costs(n, carrier, costs, df_multiplier, Nyears)

    if params.conventional["dynamic_fuel_price"]["wholesale"]:
        assert params.eia_api, f"Must provide EIA API key for dynamic fuel pricing"

        dynamic_fuel_prices = {
            "OCGT": {
                "state": "state_ng_fuel_prices",
                "balancing_area": "ba_ng_fuel_prices",  # name of file in snakefile
            },
            "CCGT": {
                "state": "state_ng_fuel_prices",
                "balancing_area": "ba_ng_fuel_prices",
            },
            "coal": {"state": "state_coal_fuel_prices"},
        }

        # NOTE: Must go from most to least coarse data (ie. state then ba) to apply the
        # data correctly!

        for carrier, prices in dynamic_fuel_prices.items():
            for area in ("state", "reeds_zone", "balancing_area"):
                # check if data is supplied for the area
                try:
                    datafile = prices[area]
                except KeyError:
                    continue
                # if data should exist, try to read it in
                try:
                    df = pd.read_csv(snakemake.input[datafile], index_col="snapshot")
                    if df.empty:
                        logger.warning(f"No data provided for {datafile}")
                        continue
                except KeyError:
                    logger.warning(f"Can not find dynamic price file {datafile}")
                    continue

                vom = costs.at[carrier, "VOM"]

                apply_dynamic_pricing(
                    n=n,
                    carrier=carrier,
                    geography=area,
                    df=df,
                    vom=vom,
                )
                logger.info(f"Applied dynamic price data for {carrier} from {datafile}")

    if params.conventional["dynamic_fuel_price"]["pudl"]:
        n = apply_pudl_fuel_costs(n, plants, costs)

    # fix p_nom_min for extendable generators
    # The "- 0.001" is just to avoid numerical issues
    n.generators["p_nom_min"] = n.generators.apply(
        lambda x: (
            (x["p_nom"] - 0.001)
            if (x["p_nom_extendable"] and x["p_nom_min"] == 0)
            else x["p_nom_min"]
        ),
        axis=1,
    )

    add_ercot_outage(n, 
                     outage = snakemake.input['ercot_outage'], 
                     conventional_carriers = conventional_carriers, 
                     renewable_carriers = renewable_carriers, 
                     input_profiles = snakemake.input,
                     sns_start = sns_start,
                     sns_end = sns_end)


    if snakemake.config["osw_config"]["enable_osw"]:
        logger.info("Adding OSW in network")
        humboldt_capacity = snakemake.config["osw_config"]["humboldt_capacity"]
        import modify_network_osw as osw

        osw.build_OSW_base_configuration(n, osw_capacity=humboldt_capacity)

    output_folder = os.path.dirname(snakemake.output[0]) + "/base_network"
    export_network_for_gis_mapping(n, output_folder)

    clean_bus_data(n)
    sanitize_carriers(n, snakemake.config)
    n.meta = snakemake.config

    n.generators_t.p_max_pu = reduce_float_memory(n.generators_t.p_max_pu)
    n.generators_t.marginal_cost = reduce_float_memory(n.generators_t.marginal_cost)

    n.export_to_netcdf(snakemake.output[0])

    logger.info(test_network_datatype_consistency(n))


if __name__ == "__main__":
    if "snakemake" not in globals():
        from _helpers import mock_snakemake

        snakemake = mock_snakemake("add_electricity", interconnect="western")
    configure_logging(snakemake)
    main(snakemake)<|MERGE_RESOLUTION|>--- conflicted
+++ resolved
@@ -114,6 +114,7 @@
     n.carriers["color"] = n.carriers.color.where(n.carriers.color != "", colors)
 
 
+
 def add_co2_emissions(n, costs, carriers):
     """
     Add CO2 emissions to the network's carriers attribute.
@@ -132,9 +133,6 @@
             / 100
         )
         n.carriers.loc[ccs_factor.index, "co2_emissions"] *= ccs_factor
-
-    # Remove CO2 from geothermal
-    n.carriers.loc['geothermal', "co2_emissions"] = 0
 
 
 def load_costs(
@@ -826,21 +824,12 @@
             )
 
 
-<<<<<<< HEAD
 def attach_battery_storage(
     n: pypsa.Network,
     plants: pd.DataFrame,
     extendable_carriers,
     costs,
 ):
-=======
-# double check to make sure batteries are added regardless if they are extendable.
-def attach_battery_storage(n: pypsa.Network,
-                           plants: pd.DataFrame,
-                           extendable_carriers,
-                           costs,
-                           max_hours=1):
->>>>>>> 2bd83878
     """
     Attaches Existing Battery Energy Storage Systems To the Network.
     """
@@ -1060,7 +1049,6 @@
         )
     return n
 
-
 def apply_pudl_fuel_costs(
     n,
     plants,
@@ -1099,6 +1087,80 @@
     )
     # Why are there so few of the pudl fuel costs columns?
     return n
+
+
+
+def load_powerplants_ads(
+    ads_dataset: str,
+    tech_mapper: dict[str, str] = None,
+    carrier_mapper: dict[str, str] = None,
+    fuel_mapper: dict[str, str] = None,
+) -> pd.DataFrame:
+    """
+    Loads base ADS plants, fills missing data, and applies name mappings.
+
+    Arguments
+    ---------
+    ads_dataset: str,
+    tech_mapper: Dict[str,str],
+    carrier_mapper: Dict[str,str],
+    fuel_mapper: Dict[str,str],
+    """
+
+    # read in data
+    plants = pd.read_csv(
+        ads_dataset,
+        index_col=0,
+        dtype={"bus_assignment": "str"},
+    ).rename(columns=str.lower)
+    plants.rename(columns={"fueltype": "fuel_type_ads"}, inplace=True)
+
+    # apply mappings if required
+    if carrier_mapper:
+        plants["carrier"] = plants.fuel_type_ads.map(carrier_mapper)
+    if fuel_mapper:
+        plants["fuel_type"] = plants.fuel_type_ads.map(fuel_mapper)
+    if tech_mapper:
+        plants["tech_type"] = plants.tech_type.map(tech_mapper)
+    plants.rename(columns={"lat": "latitude", "lon": "longitude"}, inplace=True)
+
+    # apply missing data to powerplants
+    plants = add_missing_fuel_cost(plants, snakemake.input.fuel_costs)
+    plants = add_missing_heat_rates(plants, snakemake.input.fuel_costs)
+
+    plants["generator_name"] = plants.ads_name.astype(str)
+    plants["p_nom"] = plants["maxcap(mw)"]
+    plants["heat_rate"] = plants["inchr2(mmbtu/mwh)"]
+    plants["marginal_cost"] = (
+        plants["heat_rate"] * plants.fuel_cost
+    )  # (MMBTu/MW) * (USD/MMBTu) = USD/MW
+    plants["efficiency"] = 1 / (
+        plants["heat_rate"] / 3.412
+    )  # MMBTu/MWh to MWh_electric/MWh_thermal
+    plants["ramp_limit_up"] = (
+        plants["rampup rate(mw/minute)"] / plants["maxcap(mw)"] * 60
+    )  # MW/min to p.u./hour
+    plants["ramp_limit_down"] = (
+        plants["rampdn rate(mw/minute)"] / plants["maxcap(mw)"] * 60
+    )  # MW/min to p.u./hour
+    return plants
+
+
+def clean_bus_data(n: pypsa.Network):
+    """
+    Drops data from the network that are no longer needed in workflow.
+    """
+    col_list = [
+        "poi_bus",
+        "poi_sub",
+        "poi",
+        "Pd",
+        "load_dissag",
+        "LAF",
+        "LAF_state",
+        "county",
+    ]
+    n.buses.drop(columns=[col for col in col_list if col in n.buses], inplace=True)
 
 def add_ercot_outage(n: pypsa.Network, 
                      outage, 
@@ -1188,11 +1250,7 @@
 
 def main(snakemake):
     params = snakemake.params
-<<<<<<< HEAD
-=======
-    configuration = snakemake.config["network_configuration"]
     texas_reliability = snakemake.config["texas_reliability"]
->>>>>>> 2bd83878
     interconnection = snakemake.wildcards["interconnect"]
     planning_horizons = snakemake.params["planning_horizons"]
 
@@ -1226,13 +1284,6 @@
         k: v for k, v in snakemake.input.items() if k.startswith("conventional_")
     }
 
-<<<<<<< HEAD
-    plants = load_powerplants(
-        snakemake.input["powerplants"],
-        n.investment_periods,
-        interconnect=interconnection,
-    )
-=======
     if params.conventional["unit_commitment"]:
         unit_commitment = pd.read_csv(snakemake.input.unit_commitment, index_col=0)
     else:
@@ -1258,13 +1309,9 @@
         raise ValueError(
             f"Unknown network_configuration {snakemake.config['network_configuration']}",
         )
->>>>>>> 2bd83878
-
+
+    # Applying to all configurations
     plants = match_plant_to_bus(n, plants)
-<<<<<<< HEAD
-=======
-    attach_demand(n, snakemake.input.demand)
->>>>>>> 2bd83878
 
     attach_conventional_generators(
         n,
@@ -1293,9 +1340,8 @@
     attach_battery_storage(
         n,
         plants,
-        extendable_carriers, 
+        extendable_carriers,
         costs,
-        params.electricity["max_hours"],
     )
 
     attach_wind_and_solar(
