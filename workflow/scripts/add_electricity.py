# PyPSA USA Authors
"""
Adds electrical generators and existing hydro storage units to a base network based on the given network configuration.

**Relevant Settings**

.. code:: yaml

    network_configuration:

    snapshots:
        start:
        end:
        inclusive:

    costs:
        year:
        version:
        dicountrate:
        emission_prices:

    electricity:
        max_hours:
        marginal_cost:
        capital_cost:
        conventional_carriers:
        co2limit:
        extendable_carriers:

    renewable:
        hydro:
            carriers:
            hydro_max_hours:
            hydro_capital_cost:

    lines:
        length_factor:

.. seealso::
    Documentation of the configuration file `config/config.yaml` at :ref:`costs_cf`,
    :ref:`electricity_cf`, :ref:`load_cf`, :ref:`renewable_cf`, :ref:`lines_cf`

**Inputs**

- ``resources/costs.csv``: The database of cost assumptions for all included technologies for specific years from various sources; e.g. discount rate, lifetime, investment (CAPEX), fixed operation and maintenance (FOM), variable operation and maintenance (VOM), fuel costs, efficiency, carbon-dioxide intensity.
- ``data/bundle/hydro_capacities.csv``: Hydropower plant store/discharge power capacities, energy storage capacity, and average hourly inflow by country.

    # .. image:: _static/hydrocapacities.png
    #     :scale: 34 %

- ``data/geth2015_hydro_capacities.csv``: alternative to capacities above; not currently used!
- ``resources/load.csv`` Hourly per-country load profiles.
- ``resources/regions_onshore.geojson``: confer :ref:`busregions`
- ``resources/nuts3_shapes.geojson``: confer :ref:`shapes`
- ``resources/profile_{}.nc``: all technologies in ``config["renewables"].keys()``, confer :ref:`renewableprofiles`.
- ``networks/base.nc``: confer :ref:`base`

**Outputs**


- ``networks/elec.nc``:

    # .. image:: _static/elec.png
    #         :scale: 33 %

**Description**



"""

import logging
from itertools import product
import numpy as np
import pandas as pd
import os
import pypsa
from scipy import sparse
import xarray as xr
from _helpers import configure_logging, update_p_nom_max, export_network_for_gis_mapping, test_network_datatype_consistency, local_to_utc
import constants as const
from typing import Dict, Any, List, Union
from pathlib import Path 
import random
import geopandas as gpd
from shapely.prepared import prep
from shapely.geometry import Point
from sklearn.neighbors import BallTree
import pdb

idx = pd.IndexSlice

logger = logging.getLogger(__name__)

# can we get rid of this function and use add_mising_carriers instead?
def _add_missing_carriers_from_costs(n, costs, carriers):
    missing_carriers = pd.Index(carriers).difference(n.carriers.index)
    if missing_carriers.empty: return

    emissions_cols = costs.columns.to_series()\
                           .loc[lambda s: s.str.endswith('_emissions')].values
    suptechs = missing_carriers.str.split('-').str[0]
    emissions = costs.loc[suptechs, emissions_cols].fillna(0.)
    emissions.index = missing_carriers
    n.import_components_from_dataframe(emissions, 'Carrier')


def sanitize_carriers(n, config):
    """
    Sanitize the carrier information in a PyPSA Network object.

    The function ensures that all unique carrier names are present in the network's
    carriers attribute, and adds nice names and colors for each carrier according
    to the provided configuration dictionary.

    Parameters
    ----------
    n : pypsa.Network
        A PyPSA Network object that represents an electrical power system.
    config : dict
        A dictionary containing configuration information, specifically the
        "plotting" key with "nice_names" and "tech_colors" keys for carriers.

    Returns
    -------
    None
        The function modifies the 'n' PyPSA Network object in-place, updating the
        carriers attribute with nice names and colors.

    Warnings
    --------
    Raises a warning if any carrier's "tech_colors" are not defined in the config dictionary.
    """

    for c in n.iterate_components():
        if "carrier" in c.df:
            add_missing_carriers(n, c.df.carrier)


    carrier_i = n.carriers.index
    nice_names = (
        pd.Series(config["plotting"]["nice_names"])
        .reindex(carrier_i)
        .fillna(carrier_i.to_series().str.title())
    )
    n.carriers["nice_name"] = n.carriers.nice_name.where(
        n.carriers.nice_name != "", nice_names
    )
    colors = pd.Series(config["plotting"]["tech_colors"]).reindex(carrier_i)
    if colors.isna().any():
        missing_i = list(colors.index[colors.isna()])
        logger.warning(f"tech_colors for carriers {missing_i} not defined in config.")
    n.carriers["color"] = n.carriers.color.where(n.carriers.color != "", colors)


def add_co2_emissions(n, costs, carriers):
    """
    Add CO2 emissions to the network's carriers attribute.
    """
    suptechs = n.carriers.loc[carriers].index.str.split("-").str[0]
    n.carriers.loc[carriers, "co2_emissions"] = costs.co2_emissions[suptechs].values

    # Remove CO2 from geothermal
    n.carriers.loc['geothermal', "co2_emissions"] = 0


def load_costs(
    tech_costs: str, 
    config: Dict[str,Any], 
    max_hours: Dict[str, Union[int,float]], 
    Nyears: float = 1.0
) -> pd.DataFrame:
    
    # set all asset costs and other parameters
    costs = pd.read_csv(tech_costs, index_col=[0, 1]).sort_index()

    # correct units to MW
    costs.loc[costs.unit.str.contains("/kW"), "value"] *= 1e3
    costs.unit = costs.unit.str.replace("/kW", "/MW")

    # Fix some FOMs where the units are not % but are USD/MW
    tech_need_fix_fom = costs[(costs.index.get_level_values('parameter') == 'FOM') & (costs.unit.str.contains("USD"))].index.get_level_values('technology')
    tech_need_fix_fom_wide = costs[(costs.index.get_level_values('technology').isin(tech_need_fix_fom))].value.unstack()
    tech_need_fix_fom_wide['FOM'] = tech_need_fix_fom_wide['FOM']/tech_need_fix_fom_wide['investment']*100

    costs.loc[(costs.index.get_level_values('parameter') == 'FOM') & (costs.unit.str.contains("USD")), 'value'] = tech_need_fix_fom_wide.FOM.values
    costs.loc[(costs.index.get_level_values('parameter') == 'FOM') & (costs.unit.str.contains("USD")), 'unit'] = "%/year"

    # polulate missing values with user provided defaults 
    fill_values = config["fill_values"]
    costs = costs.value.unstack().fillna(fill_values)

    costs["capital_cost"] = (
        (
            calculate_annuity(costs["lifetime"], costs["discount rate"])
            + costs["FOM"] / 100.0
        )
        * costs["investment"]
        * Nyears
    )

    costs.at["OCGT", "fuel"] = costs.at["gas", "fuel"]
    costs.at["CCGT", "fuel"] = costs.at["gas", "fuel"]

    costs["marginal_cost"] = costs["VOM"] + costs["fuel"] / costs["efficiency"]

    costs = costs.rename(columns={"CO2 intensity": "co2_emissions"})

    costs.at["OCGT", "co2_emissions"] = costs.at["gas", "co2_emissions"]
    costs.at["CCGT", "co2_emissions"] = costs.at["gas", "co2_emissions"]

    costs.at["solar", "capital_cost"] = (
        config["rooftop_share"] * costs.at["solar-rooftop", "capital_cost"]
        + (1 - config["rooftop_share"]) * costs.at["solar-utility", "capital_cost"]
    )

    def costs_for_storage(store, link1, link2=None, max_hours=1.0):
        capital_cost = link1["capital_cost"] + max_hours * store["capital_cost"]
        if link2 is not None:
            capital_cost += link2["capital_cost"]
        return pd.Series(
            dict(capital_cost=capital_cost, marginal_cost=0.0, co2_emissions=0.0)
        )

    costs.loc["battery"] = costs_for_storage(
        costs.loc["battery storage"],
        costs.loc["battery inverter"],
        max_hours=max_hours["battery"],
    )
    costs.loc["H2"] = costs_for_storage(
        costs.loc["hydrogen storage underground"],
        costs.loc["fuel cell"],
        costs.loc["electrolysis"],
        max_hours=max_hours["H2"],
    )

    for attr in ("marginal_cost", "capital_cost"):
        overwrites = config.get(attr)
        if overwrites is not None:
            overwrites = pd.Series(overwrites)
            costs.loc[overwrites.index, attr] = overwrites

    return costs


def add_annualized_capital_costs(costs: pd.DataFrame, Nyears: float = 1.0) -> pd.DataFrame:
    """Adds column to calculate annualized capital costs only"""

    costs["investment_annualized"] = (
        calculate_annuity(costs["lifetime"], costs["discount rate"])
        * costs["investment"]
        * Nyears
    )
    return costs


def shapes_to_shapes(orig, dest):
    """
    Adopted from vresutils.transfer.Shapes2Shapes()
    """
    orig_prepped = list(map(prep, orig))
    transfer = sparse.lil_matrix((len(dest), len(orig)), dtype=float)

    for i, j in product(range(len(dest)), range(len(orig))):
        if orig_prepped[j].intersects(dest[i]):
            area = orig[j].intersection(dest[i]).area
            transfer[i, j] = area / dest[i].area

    return transfer


def clean_locational_multiplier(df: pd.DataFrame):
    """Updates format of locational multiplier data"""
    df = df.fillna(1)
    df = df[["State", "Location Variation"]]
    return df.groupby("State").mean()


def update_capital_costs(n: pypsa.Network, carrier: str, costs: pd.DataFrame, multiplier: pd.DataFrame, Nyears: float = 1.0):
    """Applies regional multipliers to capital cost data"""
    
    # map generators to states
    bus_state_mapper = n.buses.to_dict()["state"]
    gen = n.generators[n.generators.carrier == carrier].copy() # copy with warning
    gen["state"] = gen.bus.map(bus_state_mapper)
    gen = gen[gen["state"].isin(multiplier.index)] # drops any regions that do not have cost multipliers 
    
    # log any states that do not have multipliers attached 
    missed = gen[~gen["state"].isin(multiplier.index)]
    if not missed.empty:
        logger.warning(f"CAPEX cost multiplier not applied to {missed.state.unique()}")
    
    # apply multiplier 
    
    # commented code is if applying multiplier to (capex + fom)
    # gen["capital_cost"] = gen.apply(
    #     lambda x: x["capital_cost"] * multiplier.at[x["state"], "Location Variation"], axis=1)

    # apply multiplier to annualized capital investment cost 
    gen["investment"] = gen.apply(
        lambda x: costs.at[carrier,"investment_annualized"] * multiplier.at[x["state"], "Location Variation"], axis=1)
    
    # get fixed costs based on overnight capital costs with multiplier applied 
    gen["fom"] = gen["investment"] * (costs.at[carrier, "FOM"] / 100.0) * Nyears
    
    # find final annualized capital cost
    gen["capital_cost"] = gen["investment"] + gen["fom"]
    
    # overwrite network generator dataframe with updated values 
    n.generators.loc[gen.index] = gen
    

def update_marginal_costs(
    n: pypsa.Network,
    carrier: str, 
    fuel_costs: pd.DataFrame, 
    vom_cost: float = 0, 
    efficiency: float = None,
    apply_average: bool = False
):
    """Applies regional and monthly marginal cost data
    
    Arguments
    ---------
    n: pypsa.Network, 
    carrier: str, 
        carrier to apply fuel cost data to (ie. Gas)
    fuel_costs: pd.DataFrame, 
        EIA fuel cost data
    vom_cost: float = 0
        Additional flat $/MWh cost to add onto the fuel costs 
    efficiency: float = None
        Flat efficiency multiplier to apply to all generators. If not supplied,
        the efficiency is looked up at a generator level from the network 
    apply_average: bool = False
        Apply USA average fuel cost to all regions 
    """
    
    # map generators to states
    bus_state_mapper = n.buses.to_dict()["state"]
    gen = n.generators[n.generators.carrier == carrier].copy() # copy with warning
    gen["state"] = gen.bus.map(bus_state_mapper)
    gen = gen[gen["state"].isin(fuel_costs.state.unique())]
    
    # log any states that do not have multipliers attached 
    missed = gen[~gen["state"].isin(fuel_costs.state.unique())]
    if not missed.empty:
        logger.warning(f"Time dependent marginal costs not applied to {missed.state.unique()}")
        
    # update fuel cost values from $/MCF to $/MWh  
    # $/MCF * (1 MCF / 1.036 MMBTU) * (1 MMBTU / 0.293 MWh) = $/MWh
    fuel_costs["value"] = fuel_costs["value"] / const.NG_MCF_2_MWH
    fuel_costs["units"] = "$/MWh"
    
    # extract out monthly variations for fuel costs 
    fuel_costs = fuel_costs.set_index("period")
    fuel_costs.index = pd.to_datetime(fuel_costs.index, format="%Y-%m-%d")
    fuel_costs["month"] = fuel_costs.index.month
    
    # create a state level fuel cost dataframe for the modeled snapshots 
    state_fuel_costs = pd.DataFrame()
    state_fuel_costs.index = pd.DatetimeIndex(n.snapshots)
    if not apply_average:
        for state in gen.state.unique():
            state_fuel_cost = fuel_costs[fuel_costs["state"] == state]
            month_to_price_mapper = state_fuel_cost.set_index("month").to_dict()["value"]
            state_fuel_costs[state] = state_fuel_costs.index.month.map(month_to_price_mapper)
    else:
        usa_fuel_cost = fuel_costs[fuel_costs["state"] == "U.S."]
        month_to_price_mapper = usa_fuel_cost.set_index("month").to_dict()["value"]
        for state in gen.state.unique():
            state_fuel_costs[state] = state_fuel_costs.index.month.map(month_to_price_mapper)
        
    # apply all fuel cost values 
    dfs = []
    for state in gen.state.unique():
        gens_in_state = gen[gen.state == state].index.to_list()
        dfs.append(pd.DataFrame({gen: state_fuel_costs[state] for gen in gens_in_state}))
    df = pd.concat(dfs, axis=1)
    
    # apply efficiency of each generator to know fuel burn rate 
    if not efficiency:
        gen_eff_mapper = n.generators.to_dict()["efficiency"]
        df = df.apply(lambda x: x / gen_eff_mapper[x.name], axis=0)
    else:
        df = df.div(efficiency)
    
    # apply fixed rate VOM cost
    df += vom_cost
    
    # join into exisitng time series marginal costs 
    n.generators_t["marginal_cost"] = n.generators_t["marginal_cost"].join(df, how="inner")


def update_transmission_costs(n, costs, length_factor=1.0):
    # TODO: line length factor of lines is applied to lines and links.
    # Separate the function to distinguish 

    n.lines["capital_cost"] = (
        n.lines["length"] * length_factor * costs.at["HVAC overhead", "capital_cost"]
    )

    if n.links.empty:
        return

    dc_b = n.links.carrier == "DC"

    # If there are no dc links, then the 'underwater_fraction' column
    # may be missing. Therefore we have to return here.
    if n.links.loc[dc_b].empty:
        return

    costs = (
        n.links.loc[dc_b, "length"]
        * length_factor
        * (
            (1.0 - n.links.loc[dc_b, "underwater_fraction"])
            * costs.at["HVDC overhead", "capital_cost"]
            + n.links.loc[dc_b, "underwater_fraction"]
            * costs.at["HVDC submarine", "capital_cost"]
        )
        + costs.at["HVDC inverter pair", "capital_cost"]
    )
    n.links.loc[dc_b, "capital_cost"] = costs


def attach_hydro(n, costs, ppl, profile_hydro, hydro_capacities, carriers, **params):
    add_missing_carriers(n, carriers)
    add_co2_emissions(n, costs, carriers)

    ppl = (
        ppl.query('carrier == "hydro"')
        .reset_index(drop=True)
        .rename(index=lambda s: str(s) + " hydro")
    )
    ror = ppl.query('technology == "Run-Of-River"')
    phs = ppl.query('technology == "Pumped Storage"')
    hydro = ppl.query('technology == "Reservoir"')

    country = ppl["bus"].map(n.buses.country).rename("country")

    inflow_idx = ror.index.union(hydro.index)
    if not inflow_idx.empty:
        dist_key = ppl.loc[inflow_idx, "p_nom"].groupby(country).transform(normed)

        with xr.open_dataarray(profile_hydro) as inflow:
            inflow_countries = pd.Index(country[inflow_idx])
            missing_c = inflow_countries.unique().difference(
                inflow.indexes["countries"]
            )
            assert missing_c.empty, (
                f"'{profile_hydro}' is missing "
                f"inflow time-series for at least one country: {', '.join(missing_c)}"
            )

            inflow_t = (
                inflow.sel(countries=inflow_countries)
                .rename({"countries": "name"})
                .assign_coords(name=inflow_idx)
                .transpose("time", "name")
                .to_pandas()
                .multiply(dist_key, axis=1)
            )

    if "ror" in carriers and not ror.empty:
        n.madd(
            "Generator",
            ror.index,
            carrier="ror",
            bus=ror["bus"],
            p_nom=ror["p_nom"],
            efficiency=costs.at["ror", "efficiency"],
            capital_cost=costs.at["ror", "capital_cost"],
            weight=ror["p_nom"],
            p_max_pu=(
                inflow_t[ror.index]
                .divide(ror["p_nom"], axis=1)
                .where(lambda df: df <= 1.0, other=1.0)
            ),
        )

    if "PHS" in carriers and not phs.empty:
        # fill missing max hours to params value and
        # assume no natural inflow due to lack of data
        max_hours = params.get("PHS_max_hours", 6)
        phs = phs.replace({"max_hours": {0: max_hours}})
        n.madd(
            "StorageUnit",
            phs.index,
            carrier="PHS",
            bus=phs["bus"],
            p_nom=phs["p_nom"],
            capital_cost=costs.at["PHS", "capital_cost"],
            max_hours=phs["max_hours"],
            efficiency_store=np.sqrt(costs.at["PHS", "efficiency"]),
            efficiency_dispatch=np.sqrt(costs.at["PHS", "efficiency"]),
            cyclic_state_of_charge=True,
        )

    if "hydro" in carriers and not hydro.empty:
        hydro_max_hours = params.get("hydro_max_hours")

        assert hydro_max_hours is not None, "No path for hydro capacities given."

        hydro_stats = pd.read_csv(
            hydro_capacities, comment="#", na_values="-", index_col=0
        )
        e_target = hydro_stats["E_store[TWh]"].clip(lower=0.2) * 1e6
        e_installed = hydro.eval("p_nom * max_hours").groupby(hydro.country).sum()
        e_missing = e_target - e_installed
        missing_mh_i = hydro.query("max_hours.isnull()").index

        if hydro_max_hours == "energy_capacity_totals_by_country":
            # watch out some p_nom values like IE's are totally underrepresented
            max_hours_country = (
                e_missing / hydro.loc[missing_mh_i].groupby("country").p_nom.sum()
            )

        elif hydro_max_hours == "estimate_by_large_installations":
            max_hours_country = (
                hydro_stats["E_store[TWh]"] * 1e3 / hydro_stats["p_nom_discharge[GW]"]
            )

        max_hours_country.clip(0, inplace=True)

        missing_countries = pd.Index(hydro["country"].unique()).difference(
            max_hours_country.dropna().index
        )
        if not missing_countries.empty:
            logger.warning(
                "Assuming max_hours=6 for hydro reservoirs in the countries: {}".format(
                    ", ".join(missing_countries)
                )
            )
        hydro_max_hours = hydro.max_hours.where(
            hydro.max_hours > 0, hydro.country.map(max_hours_country)
        ).fillna(6)

        n.madd(
            "StorageUnit",
            hydro.index,
            carrier="hydro",
            bus=hydro["bus"],
            p_nom=hydro["p_nom"],
            max_hours=hydro_max_hours,
            capital_cost=costs.at["hydro", "capital_cost"],
            marginal_cost=costs.at["hydro", "marginal_cost"],
            p_max_pu=1.0,  # dispatch
            p_min_pu=0.0,  # store
            efficiency_dispatch=costs.at["hydro", "efficiency"],
            efficiency_store=0.0,
            cyclic_state_of_charge=True,
            inflow=inflow_t.loc[:, hydro.index],
        )


def attach_breakthrough_renewable_plants(
    n, fn_plants, renewable_carriers, extendable_carriers, costs):

    _add_missing_carriers_from_costs(n, costs, renewable_carriers)

    plants = pd.read_csv(fn_plants, dtype={"bus_id": str}, index_col=0).query(
        "bus_id in @n.buses.index"
    )
    plants.replace(["wind_offshore"], ["offwind"], inplace=True)

    for tech in renewable_carriers:
        tech_plants = plants.query("type == @tech")
        tech_plants.index = tech_plants.index.astype(str)

        logger.info(f"Adding {len(tech_plants)} {tech} generators to the network.")

        if tech in ["wind", "offwind"]: 
            p = pd.read_csv(snakemake.input["wind_breakthrough"], index_col=0)
        else:
            p = pd.read_csv(snakemake.input[f'{tech}_breakthrough'], index_col=0)
        intersection = set(p.columns).intersection(tech_plants.index) #filters by plants ID for the plants of type tech
        p = p[list(intersection)]


        Nhours = len(n.snapshots)
        p = p.iloc[:Nhours,:]        #hotfix to fit 2016 renewable data to load data

        p.index = n.snapshots
        p.columns = p.columns.astype(str)

        if (tech_plants.Pmax == 0).any():
            # p_nom is the maximum of {Pmax, dispatch}
            p_nom = pd.concat([p.max(axis=0), tech_plants["Pmax"]], axis=1).max(axis=1)
            p_max_pu = (p[p_nom.index] / p_nom).fillna(0)  # some values remain 0
        else:
            p_nom = tech_plants.Pmax
            p_max_pu = p[tech_plants.index] / p_nom

        n.madd(
            "Generator",
            tech_plants.index,
            bus=tech_plants.bus_id,
            p_nom_min=p_nom,
            p_nom=p_nom,
            marginal_cost=tech_plants.GenIOB * tech_plants.GenFuelCost, #(MMBTu/MW) * (USD/MMBTu) = USD/MW
            # marginal_cost_quadratic = tech_plants.GenIOC * tech_plants.GenFuelCost, 
            capital_cost=costs.at[tech, "capital_cost"],
            p_max_pu=p_max_pu, #timeseries of max power output pu
            p_nom_extendable= tech in extendable_carriers["Generator"],
            carrier=tech,
            weight=1.0,
            efficiency=costs.at[tech, "efficiency"],
        )
    return n


def add_nice_carrier_names(n, config):
    carrier_i = n.carriers.index
    nice_names = (pd.Series(config['plotting']['nice_names'])
                  .reindex(carrier_i).fillna(carrier_i.to_series().str.title()))
    n.carriers['nice_name'] = nice_names
    colors = pd.Series(config['plotting']['tech_colors']).reindex(carrier_i)
    if colors.isna().any():
        missing_i = list(colors.index[colors.isna()])
        logger.warning(f'tech_colors for carriers {missing_i} not defined in config.')
    n.carriers['color'] = colors


def normed(s):
    """
    Normalize a pandas.Series to sum to 1.
    """
    return s / s.sum()


def calculate_annuity(n, r):
    """
    Calculate the annuity factor for an asset with lifetime n years and.

    discount rate of r, e.g. annuity(20, 0.05) * 20 = 1.6
    """
    if isinstance(r, pd.Series):
        return pd.Series(1 / n, index=r.index).where(
            r == 0, r / (1.0 - 1.0 / (1.0 + r) ** n)
        )
    elif r > 0:
        return r / (1.0 - 1.0 / (1.0 + r) ** n)
    else:
        return 1 / n


def add_missing_carriers(n, carriers):
    """
    Function to add missing carriers to the network without raising errors.
    """
    missing_carriers = set(carriers) - set(n.carriers.index)
    if len(missing_carriers) > 0:
        n.madd("Carrier", missing_carriers)


def add_missing_fuel_cost(plants, costs_fn):
    fuel_cost = pd.read_csv(costs_fn, index_col=0,skiprows=3)
    plants['fuel_cost'] = plants.fuel_type.map(fuel_cost.fuel_price_per_mmbtu)
    return plants


def add_missing_heat_rates(plants, heat_rates_fn):
    heat_rates = pd.read_csv(heat_rates_fn, index_col=0, skiprows=3)
    hr_mapped = plants.fuel_type.map(heat_rates.heat_rate_btu_per_kwh) / 1000  #convert to mmbtu/mwh
    plants['inchr2(mmbtu/mwh)'].fillna(hr_mapped, inplace=True)
    return plants


def match_plant_to_bus(n, plants):
    plants_matched = plants.copy()
    plants_matched['bus_assignment'] = None

    buses = n.buses.copy()
    buses['geometry'] = gpd.points_from_xy(buses["x"], buses["y"])

    # from: https://stackoverflow.com/questions/58893719/find-nearest-point-in-other-dataframe-with-a-lot-of-data
    # Create a BallTree 
    tree = BallTree(buses[['x', 'y']].values, leaf_size=2)
    # Query the BallTree on each feature from 'appart' to find the distance
    # to the nearest 'pharma' and its id
    plants_matched['distance_nearest'], plants_matched['id_nearest'] = tree.query(
        plants_matched[['longitude', 'latitude']].values, # The input array for the query
        k=1, # The number of nearest neighbors
    )
    plants_matched.bus_assignment = buses.reset_index().iloc[plants_matched.id_nearest].Bus.values
    plants_matched.drop(columns=['id_nearest'], inplace=True)

    return plants_matched


def attach_renewable_capacities_to_atlite(n, plants_df, renewable_carriers):
    plants = plants_df.query(
        "bus_assignment in @n.buses.index"
    )
    for tech in renewable_carriers:
        plants_filt = plants.query("carrier == @tech")
        if plants_filt.empty: continue
        generators_tech = n.generators[n.generators.carrier == tech] 
        caps_per_bus = plants_filt.groupby("bus_assignment").sum().p_nom #namplate capacity per bus
        # caps = caps / gens_per_bus.reindex(caps.index, fill_value=1) ##REVIEW
        #TODO: #16 Gens excluded from atlite profiles bc of landuse/etc will not be able to be attached if in the breakthrough network
        if caps_per_bus[~caps_per_bus.index.isin(generators_tech.bus)].sum() > 0:
            missing_capacity = caps_per_bus[~caps_per_bus.index.isin(generators_tech.bus)].sum()
            logger.info(f"There are {np.round(missing_capacity,1)/1000} GW of {tech} plants that are not in the network. See git issue #16.")

        logger.info(f"{np.round(caps_per_bus.sum()/1000,2)} GW of {tech} capacity added.")
        n.generators.p_nom.update(generators_tech.bus.map(caps_per_bus).dropna())
        n.generators.p_nom_min.update(generators_tech.bus.map(caps_per_bus).dropna())


def prepare_ads_demand(n: pypsa.Network, 
                       demand_path: str) -> pd.DataFrame:
    demand = pd.read_csv(demand_path, index_col=0)
    data_year = 2032
    demand.columns = demand.columns.str.removeprefix('Load_')
    demand.columns = demand.columns.str.removesuffix('.dat')
    demand.columns = demand.columns.str.removesuffix(f'_{data_year}')
    demand.columns = demand.columns.str.removesuffix(f'_[18].dat: {data_year}')
    demand['CISO-PGAE'] = demand.pop('CIPV') + demand.pop('CIPB') + demand.pop('SPPC') #TODO: #37 Create new Zone for SPPC
    demand['BPAT'] = demand.pop('BPAT') + demand.pop('TPWR') + demand.pop('SCL')
    demand['IPCO'] = demand.pop('IPFE') + demand.pop('IPMV') + demand.pop('IPTV')
    demand['PACW'] = demand.pop('PAID') + demand.pop('PAUT') + demand.pop('PAWY')
    demand['Arizona'] = demand.pop('SRP') + demand.pop('AZPS') 
    demand.drop(columns=['Unnamed: 44', 'TH_Malin', 'TH_Mead', 'TH_PV'], inplace=True)
    ba_list_map = {'CISC': 'CISO-SCE', 'CISD': 'CISO-SDGE','VEA': 'CISO-VEA','WAUW': 'WAUW_SPP'}
    demand.rename(columns=ba_list_map,inplace=True)
    demand.set_index('Index',inplace=True)

    demand.index = n.snapshots
    n.buses['load_dissag'] = n.buses.balancing_area.replace({'': 'missing_ba'})
    intersection = set(demand.columns).intersection(n.buses.ba_load_data.unique())
    demand = demand[list(intersection)]
    set_load_allocation_factor(n)
    return disaggregate_demand_to_buses(n, demand)


def prepare_eia_demand(n: pypsa.Network, 
                       demand_path: str,
                       replace_uri: False,
                       scaling = 1.0, 
                       ) -> pd.DataFrame:
    logger.info('Building Load Data using EIA demand')
    demand = pd.read_csv(demand_path, index_col=0)
    demand.index = pd.to_datetime(demand.index)
<<<<<<< HEAD
    demand = demand.fillna(method='backfill') #tempory solution until gridEmission for the cleaned Data
    
    if replace_uri:
        # Read Uri projected demand from ERCOT
        demand_uri = pd.read_csv(snakemake.input['uri_demand'])
        demand_uri.columns = ['timestamp', 'ERCO_uri']
        demand_uri['ERCO_uri'] = demand_uri['ERCO_uri'].str.replace(',', '').astype(float)
        demand_uri['timestamp'] = pd.to_datetime(demand_uri['timestamp'])
        demand_uri['timestamp'] -=  pd.to_timedelta(6, unit='h')

        # Replace eia demand with Uri-specific demand
        demand = demand.merge(demand_uri, on='timestamp', how='left')
        demand['ERCO'] = demand.ERCO_uri.combine_first(demand.ERCO)
        demand = demand.drop('ERCO_uri', axis=1).set_index('timestamp', inplace=False)

    demand *= scaling
=======
>>>>>>> acedca90
    demand = demand.loc[n.snapshots.intersection(demand.index)] # filter by snapshots
    demand = demand[~demand.index.duplicated(keep='last')]
    demand.index = n.snapshots

    #Combine EIA Demand Data to Match GIS Shapes
    demand['Arizona'] = demand.pop('SRP') + demand.pop('AZPS')
    n.buses['load_dissag'] = n.buses.balancing_area.replace({'^CISO.*': 'CISO', '^ERCO.*': 'ERCO'}, regex=True)

    n.buses['load_dissag'] = n.buses.load_dissag.replace({'': 'missing_ba'})
    intersection = set(demand.columns).intersection(n.buses.load_dissag.unique())
    demand = demand[list(intersection)]

    set_load_allocation_factor(n)
    return disaggregate_demand_to_buses(n, demand)

def prepare_efs_demand(n: pypsa.Network,
                          planning_horizons: List[str],
                          ) -> pd.DataFrame:
    logger.info('Building Load Data using EFS demand')
    demand = pd.read_csv(snakemake.input.efs)

    demand = demand.loc[demand.Year == planning_horizons[0]]
    demand.drop(columns=['Electrification','TechnologyAdvancement','Sector','Subsector','Year'], inplace=True)
    #TODO: We are throwing out great data here on the sector and subsector loads. Revisit this.

    demand= demand.groupby(['State','LocalHourID']).sum().reset_index()

    demand['DateTime'] = pd.Timestamp(year=planning_horizons[0], month=1, day=1) + pd.to_timedelta(demand['LocalHourID'] - 1, unit='H')
    demand['UTC_Time'] = demand.groupby(['State'])['DateTime'].transform(local_to_utc)
    demand.drop(columns=['LocalHourID','DateTime'], inplace=True)
    demand.set_index('UTC_Time', inplace=True)

    demand = demand.pivot(columns='State', values='LoadMW')
    n.buses['load_dissag'] = n.buses.state
    intersection = set(demand.columns).intersection( 
            [const.STATE_2_CODE.get(item, item) for item in n.buses.load_dissag.unique()]
            )
    demand = demand[list(intersection)]
    demand.columns = [{v: k for k, v in const.STATE_2_CODE.items()}.get(item, item) for item in demand.columns]
    demand = demand.dropna()
    if snakemake.wildcards.interconnect == 'texas':
        demand = demand.iloc[2:,:] #temp fix for lining up timezones
    demand.index = n.snapshots
    n.buses.rename(columns={'LAF_states':'LAF'}, inplace=True)
    # demand.loc[:,'Texas'] = demand.loc[:,'Texas'] / 400 #temp
    return disaggregate_demand_to_buses(n, demand)

def set_load_allocation_factor(n: pypsa.Network) -> pd.DataFrame:
    """
    Defines Load allocation factor for each bus according to load_dissag for balancing areas
    """
    n.buses.Pd = n.buses.Pd.fillna(0)
    group_sums = n.buses.groupby('load_dissag')['Pd'].transform('sum')
    n.buses['LAF'] = n.buses['Pd'] / group_sums

def disaggregate_demand_to_buses(n: pypsa.Network, 
                                 demand: pd.DataFrame) -> pd.DataFrame:
    """
    Zone power demand is disaggregated to buses proportional to Pd
    """
<<<<<<< HEAD
    demand_per_bus_pu = (n.buses.set_index("load_dissag").Pd / n.buses.groupby("load_dissag").sum().Pd)
    demand_per_bus = demand_per_bus_pu.multiply(demand)
    demand_per_bus.fillna(0, inplace=True)
    demand_per_bus.columns = n.buses.index
    return demand_per_bus


def add_demand_from_file(n: pypsa.Network, 
                         fn_demand: str, 
                         demand_type: str, 
                         replace_uri: False, 
                         scaling):
    """
    Add demand to network from specified configuration setting. Returns network with demand added.
    """
    if demand_type == "breakthrough":
        demand_per_bus = prepare_breakthrough_demand_data(n, fn_demand)
    elif demand_type == "ads":
        demand_per_bus = prepare_ads_demand(n, fn_demand)
    elif demand_type == "pypsa-usa":
        demand_per_bus = prepare_eia_demand(n, fn_demand,replace_uri, scaling)
=======
    demand_aligned = demand.reindex(columns=n.buses['load_dissag'].unique(), fill_value=0)
    bus_demand = pd.DataFrame()
    for load_dissag in n.buses['load_dissag'].unique():
        LAF = n.buses.loc[n.buses['load_dissag'] == load_dissag, 'LAF']
        zone_bus_demand = demand_aligned[load_dissag].values.reshape(-1,1) * LAF.values.T
        bus_demand = pd.concat([bus_demand, pd.DataFrame(zone_bus_demand, columns=LAF.index)], axis=1)
    bus_demand.index = n.snapshots
    n.buses.drop(columns=['LAF'], inplace=True)
    return bus_demand.fillna(0)

def attach_demand(n: pypsa.Network, configuration: str):
    """
    Add demand to network from specified configuration setting. Returns network with demand added.
    """
    if configuration == "ads":
        demand_per_bus = prepare_ads_demand(n, f'data/WECC_ADS/processed/load_2032.csv')
    elif configuration == "pypsa-usa":
        if snakemake.params.get('planning_horizons'):
            demand_per_bus = prepare_efs_demand(n, snakemake.params.get('planning_horizons'))
        else:
            demand_per_bus = prepare_eia_demand(n, snakemake.input['eia'][0])
>>>>>>> acedca90
    else:
        raise ValueError("Invalid demand_type. Supported values are 'ads', and 'pypsa-usa'.")
    n.madd("Load", demand_per_bus.columns, bus=demand_per_bus.columns,
           p_set=demand_per_bus, carrier='AC')


def attach_conventional_generators(
    n: pypsa.Network,
    costs: pd.DataFrame,
    plants: pd.DataFrame,
    conventional_carriers: list,
    extendable_carriers: list,
    conventional_params,
    renewable_carriers: list,
    conventional_inputs,
    unit_commitment=None,
    fuel_price=None,
    ):
    carriers = [
        carrier
        for carrier in set(conventional_carriers) | set(extendable_carriers["Generator"])
        if carrier not in renewable_carriers
    ]
    add_missing_carriers(n, carriers)
    add_co2_emissions(n, costs, carriers)

    plants = (
        plants.query("carrier in @carriers")
        .join(costs, on="carrier", rsuffix="_r")
        .rename(index=lambda s: "C" + str(s))
    )
    plants["efficiency"] = plants.efficiency.fillna(plants.efficiency_r)
    if unit_commitment is not None:
        committable_attrs = plants.carrier.isin(unit_commitment).to_frame("committable")
        for attr in unit_commitment.index:
            default = pypsa.components.component_attrs["Generator"].default[attr]
            committable_attrs[attr] = plants.carrier.map(unit_commitment.loc[attr]).fillna(
                default
            )
    else:
        committable_attrs = {}

    if fuel_price is not None:
        fuel_price = fuel_price.assign(
            OCGT=fuel_price["gas"], CCGT=fuel_price["gas"]
        ).drop("gas", axis=1)
        missing_carriers = list(set(carriers) - set(fuel_price))
        fuel_price = fuel_price.assign(**costs.fuel[missing_carriers])
        fuel_price = fuel_price.reindex(plants.carrier, axis=1)
        fuel_price.columns = plants.index
        marginal_cost = fuel_price.div(plants.efficiency).add(plants.carrier.map(costs.VOM))
    else:
        marginal_cost = (
            plants.carrier.map(costs.VOM) + plants.carrier.map(costs.fuel) / plants.efficiency
        )

    # Define generators using modified ppl DataFrame
    caps = plants.groupby("carrier").p_nom.sum().div(1e3).round(2)
    logger.info(f"Adding {len(plants)} generators with capacities [GW] \n{caps}")
    n.madd(
        "Generator",
        plants.index,
        carrier=plants.carrier,
        bus=plants.bus_assignment,
        p_nom_min=plants.p_nom.where(plants.carrier.isin(conventional_carriers), 0), #enforces that plants cannot be retired/sold-off at their capital cost
        p_nom=plants.p_nom.where(plants.carrier.isin(conventional_carriers), 0), 
        p_nom_extendable=plants.carrier.isin(extendable_carriers["Generator"]),
        ramp_limit_up=plants.ramp_limit_up,
        ramp_limit_down=plants.ramp_limit_down,
        efficiency=plants.efficiency,
        marginal_cost=marginal_cost,
        capital_cost=plants.capital_cost,
        build_year=plants.build_year.fillna(0).astype(int),
        lifetime=(plants.dateout - plants.build_year).fillna(np.inf),
        **committable_attrs,
    )


def attach_wind_and_solar(
    n: pypsa.Network, 
    costs: pd.DataFrame, 
    input_profiles: str, 
    carriers: list[str],
    extendable_carriers: Dict[str, list[str]],
    line_length_factor=1
    ):
    """Attached Atlite Calculated wind and solar capacity factor profiles to the network."""
    add_missing_carriers(n, carriers)
    for car in carriers:
        if car == "hydro":
            continue

        with xr.open_dataset(getattr(input_profiles, "profile_" + car)) as ds:
            if ds.indexes["bus"].empty:
                continue

            supcar = car.split("-", 2)[0]
            if supcar == "offwind" or supcar == "offwind_floating":
                if supcar == "offwind_floating":
                    supcar = "offwind"
                underwater_fraction = ds["underwater_fraction"].to_pandas()
                connection_cost = (
                    line_length_factor
                    * ds["average_distance"].to_pandas()
                    * (
                        underwater_fraction
                        * costs.at[supcar + "-ac-connection-submarine", "capital_cost"]
                        + (1.0 - underwater_fraction)
                        * costs.at[supcar + "-ac-connection-underground", "capital_cost"]
                    )
                )
                capital_cost = (
                    costs.at[car, "capital_cost"]
                    + costs.at[supcar + "-ac-station", "capital_cost"] #update to find floating substation costs
                    + connection_cost
                )

                logger.info(
                    "Added connection cost of {:0.0f}-{:0.0f} USD/MW/a to {}".format(
                        connection_cost.min(), connection_cost.max(), car
                    )
                )
            else:
                capital_cost = costs.at[car, "capital_cost"]

            bus2sub = pd.read_csv(input_profiles.bus2sub, dtype=str).drop("interconnect", axis=1).rename(columns={"Bus": "bus_id"})
            bus_list = ds.bus.to_dataframe("sub_id").merge(bus2sub).bus_id.astype(str).values
            p_nom_max_bus = ds["p_nom_max"].to_dataframe().merge(bus2sub,left_on="bus", right_on="sub_id").set_index('bus_id').p_nom_max
            weight_bus = ds["weight"].to_dataframe().merge(bus2sub,left_on="bus", right_on="sub_id").set_index('bus_id').weight
            bus_profiles = ds["profile"].transpose("time", "bus").to_pandas().T.merge(bus2sub,left_on="bus", right_on="sub_id").set_index('bus_id').drop(columns='sub_id').T
            
            if supcar == 'offwind':
                capital_cost = capital_cost.to_frame().reset_index()
                capital_cost.bus = capital_cost.bus.astype(int)
                capital_cost = pd.merge(capital_cost, n.buses.sub_id.reset_index(),left_on='bus', right_on='sub_id',how='left').rename(columns={0:'capital_cost'}).set_index('Bus').capital_cost

            logger.info(f"Adding {car} capacity-factor profiles to the network.")
            #TODO: #24 VALIDATE TECHNICAL POTENTIALS

            n.madd(
                "Generator",
                bus_list,
                " " + car,
                bus=bus_list,
                carrier=car,
                p_nom_extendable=car in extendable_carriers["Generator"],
                p_nom_max=p_nom_max_bus,
                weight=weight_bus,
                marginal_cost=costs.at[car, "marginal_cost"],
                capital_cost=capital_cost,
                efficiency=costs.at[car, "efficiency"],
                p_max_pu=bus_profiles,
            )


<<<<<<< HEAD
def attach_battery_storage(n: pypsa.Network, 
                           plants: pd.DataFrame, 
                           extendable_carriers, 
                           costs,
                           max_hours=1):
=======
def attach_battery_storage(
    n: pypsa.Network, 
    plants: pd.DataFrame, 
    extendable_carriers, 
    costs
    ):
>>>>>>> acedca90
    """Attaches Battery Energy Storage Systems To the Network.
    """
    plants_filt = plants.query("carrier == 'battery' ")
    plants_filt.index = plants_filt.index.astype(str) + "_" + plants_filt.generator_id.astype(str)
    logger.info(f'Added Batteries as Stores to the network.\n{np.round(plants_filt.p_nom.sum()/1000,2)} GW Power Capacity \n{np.round(plants_filt.energy_capacity_mwh.sum()/1000, 2)} GWh Energy Capacity')

    plants_filt = plants_filt.dropna(subset=['energy_capacity_mwh'])
    n.madd(
        "StorageUnit",
        plants_filt.index,
        carrier = "battery",
        bus=plants_filt.bus_assignment,
        p_nom=plants_filt.p_nom,
        p_nom_min=plants_filt.p_nom,
        p_nom_extendable='battery' in extendable_carriers['Store'],
        # max_hours = plants_filt.energy_capacity_mwh / plants_filt.p_nom,
        max_hours = max_hours['battery'],
        build_year=plants_filt.operating_year,
        efficiency_store= 1.0,
        efficiency_dispatch=1.0, #TODO: Add efficiency_dispatch to config file
        cyclic_state_of_charge=True,
        capital_cost=costs.at["battery", "capital_cost"],
    )


def load_powerplants_eia(
    eia_dataset: str, 
    carrier_mapper: Dict[str,str] = None,
    interconnect: str = None,
    ) -> pd.DataFrame:
    # load data
    plants = pd.read_csv(
        eia_dataset, 
        index_col=0, 
        dtype={"bus_assignment": "str"}).rename(columns=str.lower)

    if interconnect:
        plants['interconnection'] = plants['nerc region'].map(const.NERC_REGION_MAPPER)
        plants = plants[plants.interconnection == interconnect]
    # apply mappings if required 
    if carrier_mapper:
        plants['carrier'] = plants.tech_type.map(carrier_mapper)    

    plants = add_missing_fuel_cost(plants, snakemake.input.fuel_costs)
    plants = add_missing_heat_rates(plants, snakemake.input.fuel_costs)

    plants['generator_name'] = plants.index.astype(str) + "_" + plants.generator_id.astype(str)
    plants.set_index('generator_name', inplace=True)
    plants['p_nom'] = plants.pop('capacity_mw')
    plants['heat_rate'] = plants.pop('inchr2(mmbtu/mwh)')
    plants['marginal_cost'] = plants.heat_rate * plants.fuel_cost  #(MMBTu/MW) * (USD/MMBTu) = USD/MW
    plants['efficiency'] = 1 / (plants['heat_rate'] / 3.412) #MMBTu/MWh to MWh_electric/MWh_thermal
    plants['ramp_limit_up'] = plants.pop('rampup rate(mw/minute)') / plants.p_nom * 60 #MW/min to p.u./hour
    plants['ramp_limit_down'] = plants.pop('rampdn rate(mw/minute)') / plants.p_nom * 60 #MW/min to p.u./hour
    plants['build_year'] = plants.operating_year
    plants['dateout'] = np.inf #placeholder TODO FIX LIFETIME
    return plants

def load_powerplants_texas(
    dataset: str
) -> pd.DataFrame:
    # load data
    plants = pd.read_csv(
        dataset, 
        dtype={"bus_assignment": "str"}).rename(columns=str.lower)

    plants['interconnection'] = 'texas'
    plants['carrier'] = plants['tech_pypsa']
    plants['inchr2(mmbtu/mwh)'] = plants['heat_rate']

    plants = add_missing_fuel_cost(plants, snakemake.input.fuel_costs)
    plants = add_missing_heat_rates(plants, snakemake.input.fuel_costs)

    plants.set_index('generator_name', inplace=True)
    plants['heat_rate'] = plants.pop('inchr2(mmbtu/mwh)')
    plants['marginal_cost'] = plants.heat_rate * plants.fuel_cost  #(MMBTu/MW) * (USD/MMBTu) = USD/MW
    plants['efficiency'] = 1 / (plants['heat_rate'] / 3.412) * 1000 #MMBTu/MWh to MWh_electric/MWh_thermal
    return plants


def assign_ads_missing_lat_lon(plants,n):
    plants_unmatched = plants[plants.latitude.isna() | plants.longitude.isna()]
    plants_unmatched = plants_unmatched[~plants_unmatched.balancing_area.isna()]
    logger.info(f'Assigning lat and lon to {len(plants_unmatched)} plants missing locations.')

    ba_list_map = {'CISC': 'CISO-SCE', 'CISD': 'CISO-SDGE','VEA': 'CISO-VEA','AZPS':'Arizona','SRP':'Arizona','PAID':'PACW','PAUT':'PACW','PAWY':'PACW','IPFE':'IPCO','IPMV':'IPCO','IPTV':'IPCO','TPWR':'BPAT','SCL':'BPAT','CIPV':'CISO-PGAE','CIPB':'CISO-PGAE','SPPC':'CISO-PGAE','TH_PV':'Arizona'}

    plants_unmatched['balancing_area'] = plants_unmatched['balancing_area'].replace(ba_list_map)
    buses = n.buses.copy()

    #assign lat and lon to the plants_unmatched by choosing the bus within the same balancing_area that has the highest v_nom value.
    #Currently randomly assigned to the top 4 buses in the balancing area by v_nom.
    for i, row in plants_unmatched.iterrows():
        # print(row.balancing_area)
        buses_in_area = buses[buses.balancing_area == row.balancing_area].sort_values(by='v_nom', ascending=False)
        top_5_buses = buses_in_area.iloc[:4]
        bus = top_5_buses.iloc[random.randint(0, 3)]
        plants_unmatched.loc[i,'longitude'] = bus.x
        plants_unmatched.loc[i,'latitude'] = bus.y

    plants.loc[plants_unmatched.index] = plants_unmatched
    logger.info(f'{len(plants[plants.latitude.isna() | plants.longitude.isna()])} plants still missing locations.')
    plants = plants.dropna(subset=['latitude','longitude']) #drop any plants that still don't have lat/lon

    return plants


def attach_ads_renewables(n, plants_df, renewable_carriers, extendable_carriers, costs):
    '''Attaches renewable plants from ADS files.'''
    ads_renewables_path = snakemake.input.ads_renewables

    for tech_type in renewable_carriers:
        plants_filt = plants_df.query("carrier == @tech_type")
        plants_filt.index = plants_filt.ads_name.astype(str)

        logger.info(f"Adding {len(plants_filt)} {tech_type} generators to the network.")

        if tech_type in ["wind", "offwind"]: 
            profiles = pd.read_csv(ads_renewables_path + "/wind_2032.csv", index_col=0)
        elif tech_type == "solar":
            profiles = pd.read_csv(ads_renewables_path + "/solar_2032.csv", index_col=0)
            dpv = pd.read_csv(ads_renewables_path + "/btm_solar_2032.csv", index_col=0)
            profiles = pd.concat([profiles, dpv], axis = 1)
        else:
            profiles = pd.read_csv(ads_renewables_path + f'/{tech_type}_2032.csv', index_col=0)
        
        profiles.columns = profiles.columns.str.replace('.dat: 2032','')
        profiles.columns = profiles.columns.str.replace('.DAT: 2032','')

        profiles.index = n.snapshots
        profiles.columns = profiles.columns.astype(str)

        if tech_type == 'hydro': #matching hydro according to balancing authority specified
            profiles.columns = profiles.columns.str.replace('HY_','')
            profiles.columns = profiles.columns.str.replace('_2018','')
            southwest = {'Arizona', 'SRP', 'WALC', 'TH_Mead'}
            northwest = {'DOPD', 'CHPD', 'WAUW'}
            pge_dict = {'CISO-PGAE':'CIPV', 'CISO-SCE':'CISC', 'CISO-SDGE':'CISD'}  
            plants_filt.balancing_area = plants_filt.balancing_area.map(pge_dict).fillna(plants_filt.balancing_area)
            # {'Arizona', 'CISC', 'IPFE', 'DOPD', 'CISD', 'IPMV', 'CHPD', 'PSCO', 'CISO-SDGE', 'IPTV', 'CIPV', 'TH_Mead', 'CIPB', 'WALC', 'CISO-SCE', 'WAUW', 'SRP', 'CISO-PGAE'}
            #TODO: #34 Add BCHA and AESO hydro profiles in ADS Configuration. Profiles that don't get used: 'AESO', 'IPCO', 'NEVP', 'BCHA'
            # profiles_ba = set(profiles.columns) # available ba hydro profiles
            # bas = set(plants_filt.balancing_area.unique()) # plants that need BA hydro profiles

            # print( need to assign bas for pge bay and valley)
            profiles_new = pd.DataFrame(index=n.snapshots, columns=plants_filt.index)
            for plant in profiles_new.columns:
                ba = plants_filt.loc[plant].balancing_area
                if ba in southwest:
                    ba = 'SouthConsolidated'
                elif ba in northwest:
                    ba = 'BPAT' # this is a temp fix. Probably not right to assign all northwest hydro to BPA
                ba_prof = profiles.columns.str.contains(ba)
                if ba_prof.sum() == 0:
                    logger.warning(f'No hydro profile for {ba}.')
                    profiles_new[plant] = 0


                profiles_new[plant] = profiles.loc[:,ba_prof].values
            p_max_pu = profiles_new
            p_max_pu.columns = plants_filt.index
        else: #  solar + wind + other
            # intersection = set(profiles.columns).intersection(plants_filt.dispatchshapename)
            # missing = set(plants_filt.dispatchshapename) - intersection
            # profiles = profiles[list(intersection)]
            profiles_new = pd.DataFrame(index=n.snapshots, columns=plants_filt.dispatchshapename)
            for plant in profiles_new.columns:
                profiles_new[plant] = profiles[plant]
            p_max_pu = profiles_new
            p_max_pu.columns = plants_filt.index

        p_nom = plants_filt['maxcap(mw)']
        n.madd(
            "Generator",
            plants_filt.index,
            bus=plants_filt.bus_assignment,
            p_nom_min=p_nom,
            p_nom=p_nom,
            marginal_cost=0, #(MMBTu/MW) * (USD/MMBTu) = USD/MW
            capital_cost=costs.at[tech_type, "capital_cost"],
            p_max_pu=p_max_pu, #timeseries of max power output pu
            p_nom_extendable= tech_type in extendable_carriers["Generator"],
            carrier=tech_type,
            weight=1.0,
            efficiency=costs.at[tech_type, "efficiency"],
        )
    return n


def load_powerplants_ads(
    ads_dataset: str, 
    tech_mapper: Dict[str,str] = None,
    carrier_mapper: Dict[str,str] = None,
    fuel_mapper: Dict[str,str] = None
    ) -> pd.DataFrame:
    """Loads base ADS plants, fills missing data, and applies name mappings.
    
    Arguments
    ---------
    ads_dataset: str, 
    tech_mapper: Dict[str,str],
    carrier_mapper: Dict[str,str],
    fuel_mapper: Dict[str,str],
    """

    # read in data 
    plants = pd.read_csv(ads_dataset, index_col=0, dtype={"bus_assignment": "str"}).rename(columns=str.lower)
    plants.rename(columns={'fueltype':'fuel_type_ads'}, inplace=True)

    # apply mappings if required 
    if carrier_mapper:
        plants['carrier'] = plants.fuel_type_ads.map(carrier_mapper)
    if fuel_mapper:
        plants['fuel_type'] = plants.fuel_type_ads.map(fuel_mapper)
    if tech_mapper:
        plants['tech_type'] = plants.tech_type.map(tech_mapper)
    plants.rename(columns={'lat':'latitude', 'lon':'longitude'}, inplace=True)    

    # apply missing data to powerplants 
    plants = add_missing_fuel_cost(plants, snakemake.input.fuel_costs)
    plants = add_missing_heat_rates(plants, snakemake.input.fuel_costs)

    plants['generator_name'] = plants.ads_name.astype(str)
    plants['p_nom'] = plants['maxcap(mw)']
    plants['heat_rate'] = plants['inchr2(mmbtu/mwh)']
    plants['marginal_cost'] = plants['heat_rate'] * plants.fuel_cost  #(MMBTu/MW) * (USD/MMBTu) = USD/MW
    plants['efficiency'] = 1 / (plants['heat_rate'] / 3.412) #MMBTu/MWh to MWh_electric/MWh_thermal
    plants['ramp_limit_up'] = plants['rampup rate(mw/minute)']/ plants['maxcap(mw)'] * 60 #MW/min to p.u./hour
    plants['ramp_limit_down'] = plants['rampdn rate(mw/minute)']/ plants['maxcap(mw)'] * 60 #MW/min to p.u./hour
    return plants

def clean_bus_data(n: pypsa.Network):
    col_list = ['poi_bus', 'poi_sub', 'poi', 'Pd', 'load_dissag']
    n.buses.drop(columns=col_list, inplace=True)


def main(snakemake):
    params = snakemake.params
    configuration = snakemake.config["network_configuration"]
    texas_reliability = snakemake.config["texas_reliability"]
    replace_uri = snakemake.config["replace_uri"]
    uri_demand = snakemake.input['uri_demand']
    interconnection = snakemake.wildcards["interconnect"]
<<<<<<< HEAD
    scaling = snakemake.config['load']['scaling_factor']
=======
    planning_horizons = snakemake.params['planning_horizons']
>>>>>>> acedca90

    n = pypsa.Network(snakemake.input.base_network)

    snapshot_config = snakemake.config['snapshots']
    sns_start = pd.to_datetime(snapshot_config['start'] + ' 08:00:00') 
    sns_end = pd.to_datetime(snapshot_config['end'] + ' 06:00:00')
    sns_inclusive = snapshot_config['inclusive']

    n.set_snapshots(pd.date_range(freq="h", 
                            start= sns_start,
                            end= sns_end,
                            inclusive= sns_inclusive)
                    )
    Nyears = n.snapshot_weightings.objective.sum() / 8760.0

    costs = load_costs(
        snakemake.input.tech_costs,
        params.costs,
        params.electricity["max_hours"],
        Nyears,
    )
    
    # calculates annulaized capital costs seperate from the fixed costs to be
    # able to apply regional mulitpliers to only capex 
    costs = add_annualized_capital_costs(costs, Nyears)
    
    # fix for ccgt and ocgt techs 
    costs.at["gas","investment_annualized"] = (
        costs.at["CCGT","investment_annualized"] + costs.at["OCGT","investment_annualized"]
    ) / 2


    update_transmission_costs(n, costs, params.length_factor)

    renewable_carriers = set(params.electricity["renewable_carriers"])
    extendable_carriers = params.electricity["extendable_carriers"]
    conventional_carriers = params.electricity["conventional_carriers"]
    conventional_inputs = {
        k: v for k, v in snakemake.input.items() if k.startswith("conventional_")
    }
    
    if params.conventional["unit_commitment"]:
        unit_commitment = pd.read_csv(snakemake.input.unit_commitment, index_col=0)
    else:
        unit_commitment = None

    if params.conventional["dynamic_fuel_price"]:
        fuel_price = pd.read_csv(
            snakemake.input.fuel_price, index_col=0, header=0, parse_dates=True
        )
        fuel_price = fuel_price.reindex(n.snapshots).fillna(method="ffill")
    else:
        fuel_price = None

    if configuration  == "pypsa-usa":
<<<<<<< HEAD
        fn_demand = snakemake.input['eia'][sns_start.year%2017]
        if texas_reliability: 
            plants = load_powerplants_texas(snakemake.input['plants_tx'])
        else:
            plants = load_powerplants_eia(snakemake.input['plants_eia'], const.EIA_CARRIER_MAPPER, interconnect=interconnection)
    elif configuration  == "breakthrough":
        fn_demand = snakemake.input["demand_breakthrough_2016"]
        plants = load_powerplants_breakthrough(snakemake.input['plants_breakthrough'])
=======
        plants = load_powerplants_eia(snakemake.input['plants_eia'], const.EIA_CARRIER_MAPPER, interconnect=interconnection)
>>>>>>> acedca90
    elif configuration  == "ads2032":
        plants = load_powerplants_ads(
            snakemake.input['plants_ads'],
            const.ADS_SUB_TYPE_TECH_MAPPER, 
            const.ADS_CARRIER_NAME,
            const.ADS_FUEL_MAPPER
        )
        plants = assign_ads_missing_lat_lon(plants, n)
    else:
        raise ValueError(f"Unknown network_configuration {snakemake.config['network_configuration']}")
    
    #Applying to all configurations
    plants = match_plant_to_bus(n, plants)
<<<<<<< HEAD
    add_demand_from_file(n, fn_demand, configuration, replace_uri, scaling)
=======
    attach_demand(n, configuration)
>>>>>>> acedca90

    attach_conventional_generators(
        n,
        costs,
        plants,
        conventional_carriers,
        extendable_carriers,
        params.conventional,
        renewable_carriers,
        conventional_inputs,
        unit_commitment=unit_commitment,
        fuel_price=fuel_price
    )
    attach_battery_storage(
        n, 
        plants,
        extendable_carriers, 
        costs,
        params.electricity["max_hours"],
    )
    
    if configuration == "ads2032":
        attach_ads_renewables(
            n,
            plants,
            renewable_carriers,
            extendable_carriers,
            costs,
        )
    else:
        attach_wind_and_solar(
            n,
            costs,
            snakemake.input,
            renewable_carriers,
            extendable_carriers,
            params.length_factor,
        )
        renewable_carriers = list(
            set(snakemake.config['electricity']["renewable_carriers"]).intersection(
                set(["onwind", "solar", "offwind", "offwind_floating"])
            ))
        attach_renewable_capacities_to_atlite(
            n,
            plants,
            renewable_carriers
        )
        #temporarily adding hydro with breakthrough only data until I can correctly import hydro_data
        n = attach_breakthrough_renewable_plants(
            n,
            snakemake.input["plants_breakthrough"],
            ["hydro"],
            extendable_carriers,
            costs,
        )
    update_p_nom_max(n)


    # apply regional multipliers to capital cost data
    for carrier, multiplier_data in const.CAPEX_LOCATIONAL_MULTIPLIER.items():
        if n.generators.query(f"carrier == '{carrier}'").empty:
            continue
        multiplier_file = snakemake.input[f"gen_cost_mult_{multiplier_data}"]
        df_multiplier = pd.read_csv(multiplier_file)
        df_multiplier = clean_locational_multiplier(df_multiplier)
        update_capital_costs(n, carrier, costs, df_multiplier, Nyears)
        
    # apply regional/temporal variations to fuel cost data 
    fuel_costs = {"CCGT":"ng_electric_power_price",
                  "OCGT":"ng_electric_power_price",}
    for carrier, cost_data in fuel_costs.items():
        fuel_cost_file = snakemake.input[f"{cost_data}"]
        df_fuel_costs = pd.read_csv(fuel_cost_file)
        vom = costs.at[carrier, "VOM"]
        # eff = costs.at[carrier, "efficiency"]
        update_marginal_costs(
            n=n, 
            carrier=carrier, 
            fuel_costs=df_fuel_costs, 
            vom_cost=vom,
            # efficiency=eff,
            apply_average=False
        )

    # fix p_nom_min for extendable generators 
    # The "- 0.001" is just to avoid numerical issues 
    n.generators["p_nom_min"] = n.generators.apply(
        lambda x: (x["p_nom"] - 0.001) if (x["p_nom_extendable"] and x["p_nom_min"] == 0) else x["p_nom_min"], axis=1)

    if snakemake.config['osw_config']['enable_osw']:
        logger.info('Adding OSW in network')
        humboldt_capacity = snakemake.config['osw_config']['humboldt_capacity']
        import modify_network_osw as osw
        osw.build_OSW_base_configuration(n, osw_capacity=humboldt_capacity)

    output_folder = os.path.dirname(snakemake.output[0]) + '/base_network'
    export_network_for_gis_mapping(n, output_folder)
    
    clean_bus_data(n)
    sanitize_carriers(n, snakemake.config)
    n.meta = snakemake.config
    n.export_to_netcdf(snakemake.output[0])

    logger.info(test_network_datatype_consistency(n))


if __name__ == "__main__":
    if "snakemake" not in globals():
        from _helpers import mock_snakemake
        snakemake = mock_snakemake("add_electricity", interconnect="texas")
    configure_logging(snakemake)
    main(snakemake)<|MERGE_RESOLUTION|>--- conflicted
+++ resolved
@@ -743,7 +743,6 @@
     logger.info('Building Load Data using EIA demand')
     demand = pd.read_csv(demand_path, index_col=0)
     demand.index = pd.to_datetime(demand.index)
-<<<<<<< HEAD
     demand = demand.fillna(method='backfill') #tempory solution until gridEmission for the cleaned Data
     
     if replace_uri:
@@ -760,8 +759,6 @@
         demand = demand.drop('ERCO_uri', axis=1).set_index('timestamp', inplace=False)
 
     demand *= scaling
-=======
->>>>>>> acedca90
     demand = demand.loc[n.snapshots.intersection(demand.index)] # filter by snapshots
     demand = demand[~demand.index.duplicated(keep='last')]
     demand.index = n.snapshots
@@ -822,29 +819,6 @@
     """
     Zone power demand is disaggregated to buses proportional to Pd
     """
-<<<<<<< HEAD
-    demand_per_bus_pu = (n.buses.set_index("load_dissag").Pd / n.buses.groupby("load_dissag").sum().Pd)
-    demand_per_bus = demand_per_bus_pu.multiply(demand)
-    demand_per_bus.fillna(0, inplace=True)
-    demand_per_bus.columns = n.buses.index
-    return demand_per_bus
-
-
-def add_demand_from_file(n: pypsa.Network, 
-                         fn_demand: str, 
-                         demand_type: str, 
-                         replace_uri: False, 
-                         scaling):
-    """
-    Add demand to network from specified configuration setting. Returns network with demand added.
-    """
-    if demand_type == "breakthrough":
-        demand_per_bus = prepare_breakthrough_demand_data(n, fn_demand)
-    elif demand_type == "ads":
-        demand_per_bus = prepare_ads_demand(n, fn_demand)
-    elif demand_type == "pypsa-usa":
-        demand_per_bus = prepare_eia_demand(n, fn_demand,replace_uri, scaling)
-=======
     demand_aligned = demand.reindex(columns=n.buses['load_dissag'].unique(), fill_value=0)
     bus_demand = pd.DataFrame()
     for load_dissag in n.buses['load_dissag'].unique():
@@ -855,20 +829,20 @@
     n.buses.drop(columns=['LAF'], inplace=True)
     return bus_demand.fillna(0)
 
-def attach_demand(n: pypsa.Network, configuration: str):
+def add_demand_from_file(n: pypsa.Network, 
+                         fn_demand: str, 
+                         demand_type: str):
     """
     Add demand to network from specified configuration setting. Returns network with demand added.
     """
-    if configuration == "ads":
-        demand_per_bus = prepare_ads_demand(n, f'data/WECC_ADS/processed/load_2032.csv')
-    elif configuration == "pypsa-usa":
-        if snakemake.params.get('planning_horizons'):
-            demand_per_bus = prepare_efs_demand(n, snakemake.params.get('planning_horizons'))
-        else:
-            demand_per_bus = prepare_eia_demand(n, snakemake.input['eia'][0])
->>>>>>> acedca90
+    if demand_type == "breakthrough":
+        demand_per_bus = prepare_breakthrough_demand_data(n, fn_demand)
+    elif demand_type == "ads":
+        demand_per_bus = prepare_ads_demand(n, fn_demand)
+    elif demand_type == "pypsa-usa":
+        demand_per_bus = prepare_eia_demand(n, fn_demand)
     else:
-        raise ValueError("Invalid demand_type. Supported values are 'ads', and 'pypsa-usa'.")
+        raise ValueError("Invalid demand_type. Supported values are 'breakthrough', 'ads', and 'pypsa-usa'.")
     n.madd("Load", demand_per_bus.columns, bus=demand_per_bus.columns,
            p_set=demand_per_bus, carrier='AC')
 
@@ -1022,20 +996,11 @@
             )
 
 
-<<<<<<< HEAD
 def attach_battery_storage(n: pypsa.Network, 
                            plants: pd.DataFrame, 
                            extendable_carriers, 
                            costs,
                            max_hours=1):
-=======
-def attach_battery_storage(
-    n: pypsa.Network, 
-    plants: pd.DataFrame, 
-    extendable_carriers, 
-    costs
-    ):
->>>>>>> acedca90
     """Attaches Battery Energy Storage Systems To the Network.
     """
     plants_filt = plants.query("carrier == 'battery' ")
@@ -1279,11 +1244,8 @@
     replace_uri = snakemake.config["replace_uri"]
     uri_demand = snakemake.input['uri_demand']
     interconnection = snakemake.wildcards["interconnect"]
-<<<<<<< HEAD
     scaling = snakemake.config['load']['scaling_factor']
-=======
     planning_horizons = snakemake.params['planning_horizons']
->>>>>>> acedca90
 
     n = pypsa.Network(snakemake.input.base_network)
 
@@ -1339,7 +1301,6 @@
         fuel_price = None
 
     if configuration  == "pypsa-usa":
-<<<<<<< HEAD
         fn_demand = snakemake.input['eia'][sns_start.year%2017]
         if texas_reliability: 
             plants = load_powerplants_texas(snakemake.input['plants_tx'])
@@ -1348,9 +1309,6 @@
     elif configuration  == "breakthrough":
         fn_demand = snakemake.input["demand_breakthrough_2016"]
         plants = load_powerplants_breakthrough(snakemake.input['plants_breakthrough'])
-=======
-        plants = load_powerplants_eia(snakemake.input['plants_eia'], const.EIA_CARRIER_MAPPER, interconnect=interconnection)
->>>>>>> acedca90
     elif configuration  == "ads2032":
         plants = load_powerplants_ads(
             snakemake.input['plants_ads'],
@@ -1364,11 +1322,7 @@
     
     #Applying to all configurations
     plants = match_plant_to_bus(n, plants)
-<<<<<<< HEAD
-    add_demand_from_file(n, fn_demand, configuration, replace_uri, scaling)
-=======
-    attach_demand(n, configuration)
->>>>>>> acedca90
+    add_demand_from_file(n, fn_demand, configuration)
 
     attach_conventional_generators(
         n,
