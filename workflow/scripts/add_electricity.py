--- conflicted
+++ resolved
@@ -119,6 +119,7 @@
     """
     suptechs = n.carriers.loc[carriers].index.str.split("-").str[0]
     n.carriers.loc[carriers, "co2_emissions"] = costs.co2_emissions[suptechs].values
+    n.carriers['co2_emissions'] = n.carriers['co2_emissions'].fillna(0)
     if any("CCS" in carrier for carrier in carriers):
         ccs_factor = (
             1
@@ -131,14 +132,11 @@
             / 100
         )
         n.carriers.loc[ccs_factor.index, "co2_emissions"] *= ccs_factor
-   
     n.carriers.loc['egs', "co2_emissions"] = 0
     n.carriers.loc['geothermal', "co2_emissions"] = 0
 
 
 
-<<<<<<< HEAD
-=======
 def load_costs(
     tech_costs: str,
     config: dict[str, Any],
@@ -176,7 +174,6 @@
     costs.at["OCGT", "co2_emissions"] = costs.at["gas", "co2_emissions"]
     costs.at["CCGT", "co2_emissions"] = costs.at["gas", "co2_emissions"]
     costs.loc["waste", "co2_emissions"] = 0.1016  # revisit, EPA data
-    costs.at["egs", "co2_emissions"] = costs.at["geothermal", "co2_emissions"]
 
     costs.at["solar", "capital_cost"] = (
         config["rooftop_share"] * costs.at["solar-rooftop", "capital_cost"]
@@ -245,7 +242,6 @@
         return 1 / n
 
 
->>>>>>> a1fa552f
 def add_missing_carriers(n, carriers):
     """
     Function to add missing carriers to the network without raising errors.
@@ -300,6 +296,7 @@
 
     # find final annualized capital cost
     gen["capital_cost"] = gen["annualized_capex_per_mw"] + gen["fom"]
+    gen["capital_cost"] = gen["capital_cost"] * Nyears
 
     # overwrite network generator dataframe with updated values
     n.generators.loc[gen.index] = gen
@@ -504,6 +501,8 @@
         lower=0,
     ).fillna(0)
 
+    # print(plants['annualized_capex_fom'].head(30))
+
     committable_fields = ["start_up_cost", 'shut_down_cost', "min_down_time", "min_up_time", "p_min_pu"]
     for attr in committable_fields:
         default = pypsa.components.component_attrs["Generator"].default[attr]
@@ -533,10 +532,12 @@
         marginal_cost=plants.marginal_cost,
         capital_cost=plants.annualized_capex_fom,
         build_year=plants.build_year.fillna(0).astype(int),
-        lifetime=plants.carrier.map(costs.cost_recovery_period_years),
+        # lifetime=plants.carrier.map(costs.cost_recovery_period_years),
+        lifetime=np.inf,
         committable=unit_commitment,
         **committable_attrs,
     )
+
 
     # Add fuel and VOM costs to the network
     n.generators.loc[plants.index, "vom_cost"] = plants.carrier.map(
@@ -552,145 +553,6 @@
     return s / s.sum()
 
 
-<<<<<<< HEAD
-=======
-def attach_hydro(n, costs, plants, profile_hydro, carriers, **params):
-    add_missing_carriers(n, carriers)
-    add_co2_emissions(n, costs, carriers)
-
-    plants = (
-        plants.query('carrier == "hydro"')
-        .reset_index(drop=True)
-        .rename(index=lambda s: f"{str(s)} hydro")
-    )
-    ror = plants.query('technology == "Run-Of-River"')
-    phs = plants.query('technology == "Hydroelectric Pumped Storage"')
-    hydro = plants.query('technology == "Conventional Hydroelectric"')
-        
-    region = plants["bus_assignment"].map(n.buses.reeds_zone).rename("countries")
-
-    inflow_idx = ror.index.union(hydro.index)
-    if not inflow_idx.empty:
-        dist_key = plants.loc[inflow_idx, "p_nom"].groupby(region).transform(normed)
-
-        with xr.open_dataarray(profile_hydro) as inflow:
-            inflow_countries = pd.Index(region[inflow_idx])
-            missing_c = inflow_countries.unique().difference(
-                inflow.indexes["countries"],
-            )
-            assert missing_c.empty, (
-                f"'{profile_hydro}' is missing "
-                f"inflow time-series for at least one country: {', '.join(missing_c)}"
-            )
-
-            inflow_t = (
-                inflow.sel(countries=inflow_countries)
-                .rename({"countries": "name"})
-                .assign_coords(name=inflow_idx)
-                .transpose("time", "name")
-                .to_pandas()
-                .multiply(dist_key, axis=1)
-            )
-
-    if "ror" in carriers and not ror.empty:
-        n.madd(
-            "Generator",
-            ror.index,
-            carrier="ror",
-            bus=ror["bus"],
-            p_nom=ror["p_nom"],
-            efficiency=costs.at["ror", "efficiency"],
-            capital_cost=costs.at["ror", "capital_cost"],
-            weight=ror["p_nom"],
-            p_max_pu=(
-                inflow_t[ror.index]
-                .divide(ror["p_nom"], axis=1)
-                .where(lambda df: df <= 1.0, other=1.0)
-            ),
-        )
-
-    if "PHS" in carriers and not phs.empty:
-        # fill missing max hours to params value and
-        # assume no natural inflow due to lack of data
-        max_hours = params.get("PHS_max_hours", 6)
-        phs = phs.replace({"max_hours": {0: max_hours, np.nan: max_hours}})
-        n.madd(
-            "StorageUnit",
-            phs.index,
-            carrier="PHS",
-            bus=phs["bus_assignment"],
-            p_nom=phs["p_nom"],
-            p_nom_extendable=False,
-            max_hours=6,  # Need to pull actual max hours
-            efficiency_store=np.sqrt(costs.at["PHS", "efficiency"]),
-            efficiency_dispatch=np.sqrt(costs.at["PHS", "efficiency"]),
-            cyclic_state_of_charge=True,
-        )
-
-    if "hydro" in carriers and not hydro.empty:
-        hydro_max_hours = params.get("hydro_max_hours")
-
-        assert hydro_max_hours is not None, "No path for hydro capacities given."
-
-        #### eur code used to estimate missing hydro storage capacity from external statistics
-        # hydro_stats = pd.read_csv(
-        #     hydro_capacities, comment="#", na_values="-", index_col=0
-        # )
-        # e_target = hydro_stats["E_store[TWh]"].clip(lower=0.2) * 1e6
-        # e_installed = hydro.eval("p_nom * max_hours").groupby(hydro.country).sum()
-        # e_missing = e_target - e_installed
-        # missing_mh_i = hydro.query("max_hours.isnull()").index
-
-        # if hydro_max_hours == "energy_capacity_totals_by_country":
-        #     # watch out some p_nom values like IE's are totally underrepresented
-        #     max_hours_country = (
-        #         e_missing / hydro.loc[missing_mh_i].groupby("country").p_nom.sum()
-        #     )
-
-        # elif hydro_max_hours == "estimate_by_large_installations":
-        #     max_hours_country = (
-        #         hydro_stats["E_store[TWh]"] * 1e3 / hydro_stats["p_nom_discharge[GW]"]
-        #     )
-
-        # max_hours_country.clip(0, inplace=True)
-
-        # missing_countries = pd.Index(hydro["country"].unique()).difference(
-        #     max_hours_country.dropna().index
-        # )
-        # if not missing_countries.empty:
-        #     logger.warning(
-        #         f'Assuming max_hours=6 for hydro reservoirs in the countries: {", ".join(missing_countries)}'
-        #     )
-        # hydro_max_hours = hydro.max_hours.where(
-        #     hydro.max_hours > 0, hydro.country.map(max_hours_country)
-        # ).fillna(6)
-
-        if params.get("flatten_dispatch", False):
-            buffer = params.get("flatten_dispatch_buffer", 0.2)
-            average_capacity_factor = inflow_t[hydro.index].mean() / hydro["p_nom"]
-            p_max_pu = (average_capacity_factor + buffer).clip(upper=1)
-        else:
-            p_max_pu = 1
-        # Need to fix scaling of hydro for each region and plant.
-        n.madd(
-            "StorageUnit",
-            hydro.index,
-            carrier="hydro",
-            bus=hydro["bus_assignment"],
-            p_nom=hydro["p_nom"],
-            max_hours=8,  # Need to get actual hours on hydro storage capacity by plant. must be in EIA data
-            capital_cost=costs.at["hydro", "capital_cost"],
-            marginal_cost=costs.at["hydro", "marginal_cost"],
-            p_max_pu=p_max_pu,  # dispatch
-            p_min_pu=0.0,  # store
-            efficiency_dispatch=costs.at["hydro", "efficiency"],
-            efficiency_store=0.0,
-            cyclic_state_of_charge=True,
-            inflow=inflow_t.loc[:, hydro.index],
-        )
-
-
->>>>>>> a1fa552f
 def attach_wind_and_solar(
     n: pypsa.Network,
     costs: pd.DataFrame,
@@ -735,6 +597,7 @@
             #     # )
             # else:
             capital_cost = costs.at[car, "annualized_capex_fom"]
+            costs["efficiency"] = costs.efficiency.fillna(1)
 
             bus2sub = (
                 pd.read_csv(input_profiles.bus2sub, dtype=str)
@@ -1042,7 +905,11 @@
         if gen not in plants.index:
             continue
         carrier = plants.loc[gen, "carrier"]
+        # CC: `other` don't have records in costs
+        if carrier == 'other':
+            continue
         vom.loc[gen, "VOM"] = costs.at[carrier, "opex_variable_per_mwh"]
+
 
     # Apply the VOM to the fuel costs
     pudl_fuel_costs = pudl_fuel_costs + vom.squeeze()
@@ -1079,6 +946,11 @@
     costs = pd.read_csv(snakemake.input.tech_costs)
     costs = costs.pivot(index="pypsa-name", columns="parameter", values="value")
 
+    # CC: need to multiply by Nyears so the annualized CAPEX reflect to less than 1 year
+    costs["annualized_capex_fom"] = costs["annualized_capex_fom"] * Nyears
+    costs["annualized_capex_per_mw_km"] = costs["annualized_capex_per_mw_km"] * Nyears
+
+    # CC: also need to update transimission costs based on snapshots
     update_transmission_costs(n, costs, params.length_factor)
 
     renewable_carriers = set(params.renewable_carriers)
